--- conflicted
+++ resolved
@@ -55,18 +55,6 @@
 If you have further questions or suggestions for collaborations, don't hesitate to contact us directly at **info@thousandbrains.org**.
 
 # Citing the Project
-<<<<<<< HEAD
-If you're writing a publication that references the Thousand Brains Project, please cite our TBP whitepaper:
-```
-@misc{thousandbrainsproject2024,
-      title={The Thousand Brains Project: A New Paradigm for Sensorimotor Intelligence}, 
-      author={Viviane Clay and Niels Leadholm and Jeff Hawkins},
-      year={2024},
-      eprint={2412.18354},
-      archivePrefix={arXiv},
-      primaryClass={cs.AI},
-      url={https://arxiv.org/abs/2412.18354}, 
-=======
 If you're writing a publication that references the Thousand Brains Project, please cite 
 
 [TBP white paper](https://arxiv.org/abs/2412.18354):
@@ -92,7 +80,6 @@
       archivePrefix={arXiv},
       primaryClass={cs.AI},
       url={https://arxiv.org/abs/2507.04494}, 
->>>>>>> 94eb2c0d
 }
 ```
 
