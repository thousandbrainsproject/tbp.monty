--- conflicted
+++ resolved
@@ -92,17 +92,10 @@
 # from the mobile device
 world_image_from_stream_on_scanned_model = copy.deepcopy(world_image_on_scanned_model)
 world_image_from_stream_on_scanned_model.update(
-<<<<<<< HEAD
-    dataset_args=WorldImageFromStreamDatasetArgs(),
-    eval_dataloader_class=ED.SaccadeOnImageFromStreamDataLoader,
-    eval_dataloader_args={},
-    logging=EvalEvidenceLMLoggingConfig(
-=======
     env_interface_config=WorldImageFromStreamEnvironmentInterfaceConfig(),
     eval_env_interface_class=ED.SaccadeOnImageFromStreamEnvironmentInterface,
     eval_env_interface_args={},
-    logging_config=EvalEvidenceLMLoggingConfig(
->>>>>>> 9550d3d7
+    logging=EvalEvidenceLMLoggingConfig(
         wandb_handlers=[], python_log_level="INFO"
     ),
 )
