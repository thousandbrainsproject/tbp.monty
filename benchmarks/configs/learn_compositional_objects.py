--- conflicted
+++ resolved
@@ -61,13 +61,9 @@
 
 monty_models_dir = os.getenv("MONTY_MODELS", "")
 
-<<<<<<< HEAD
-fe_pretrain_dir = monty_models_dir.expanduser() / "pretrained_ycb_v11"
-=======
 fe_pretrain_dir = os.path.expanduser(
-    os.path.join(monty_models_dir, "pretrained_ycb_v10")
-)
->>>>>>> 7c2c12d4
+    os.path.join(monty_models_dir, "pretrained_ycb_v11")
+)
 
 two_stacked_constrained_lms_config = dict(
     learning_module_0=dict(
