--- conflicted
+++ resolved
@@ -198,13 +198,8 @@
         ),
         motor_system_config=MotorSystemConfigCurvatureInformedSurface(),
     ),
-<<<<<<< HEAD
-    dataset_args=SurfaceViewFinderMountHabitatDatasetArgs(),
-    logging=PretrainLoggingConfig(
-=======
     env_interface_config=SurfaceViewFinderMountHabitatEnvInterfaceConfig(),
-    logging_config=PretrainLoggingConfig(
->>>>>>> 9550d3d7
+    logging=PretrainLoggingConfig(
         output_dir=fe_pretrain_dir,
         run_name="surf_agent_1lm_10distinctobj",
     ),
