# Copyright 2025 Thousand Brains Project
# Copyright 2022-2024 Numenta Inc.
#
# Copyright may exist in Contributors' modifications
# and/or contributions to the work.
#
# Use of this source code is governed by the MIT
# license that can be found in the LICENSE file or at
# https://opensource.org/licenses/MIT.

import copy
import os
from dataclasses import asdict

import numpy as np

from benchmarks.configs.defaults import (
    default_all_noise_params,
    default_all_noisy_sensor_module,
    default_evidence_1lm_config,
    default_evidence_lm_config,
    default_feature_weights,
    default_tolerance_values,
    default_tolerances,
    min_eval_steps,
    pretrained_dir,
)
from benchmarks.configs.names import YcbExperiments
from tbp.monty.frameworks.config_utils.config_args import (
    CSVLoggingConfig,
    FiveLMMontySOTAConfig,
    MontyArgs,
    MotorSystemConfigCurInformedSurfaceGoalStateDriven,
    ParallelEvidenceLMLoggingConfig,
    PatchAndViewFartherAwaySOTAMontyConfig,
    PatchAndViewSOTAMontyConfig,
    SurfaceAndViewMontyConfig,
    SurfaceAndViewSOTAMontyConfig,
    get_cube_face_and_corner_views_rotations,
)
from tbp.monty.frameworks.config_utils.make_env_interface_configs import (
    EnvironmentInterfaceMultiObjectArgs,
    EnvironmentInterfacePerObjectArgs,
    EvalExperimentArgs,
    ExperimentArgs,
    PredefinedObjectInitializer,
    RandomRotationObjectInitializer,
    get_object_names_by_idx,
)
from tbp.monty.frameworks.environments import embodied_data as ED
from tbp.monty.frameworks.environments.ycb import (
    DISTINCT_OBJECTS,
    SIMILAR_OBJECTS,
)
from tbp.monty.frameworks.experiments import MontyObjectRecognitionExperiment
from tbp.monty.frameworks.models.evidence_matching.learning_module import (
    EvidenceGraphLM,
)
from tbp.monty.frameworks.models.evidence_matching.model import (
    MontyForEvidenceGraphMatching,
)
from tbp.monty.frameworks.models.sensor_modules import (
    HabitatSM,
    Probe,
)
from tbp.monty.simulators.habitat.configs import (
    FiveLMMountHabitatEnvInterfaceConfig,
    NoisySurfaceViewFinderMountHabitatEnvInterfaceConfig,
    PatchViewFinderMountHabitatEnvInterfaceConfig,
    PatchViewFinderMultiObjectMountHabitatEnvInterfaceConfig,
    SurfaceViewFinderMountHabitatEnvInterfaceConfig,
)

"""
(all use surface-agent models with 0.01 min dist and 64x64 resolution,
feature change SM, 50 min_steps, 500 max_steps)

To generate models run:
- supervised_pre_training_base
- only_surf_agent_training_10obj
- only_surf_agent_training_10simobj
- only_surf_agent_training_allobj
- supervised_pre_training_5lms
- supervised_pre_training_5lms_all_objects

QUICK EVALUATION TESTS:
- 10 objects, 32 known orientations, 1LM, distant agent
- 10 objects, 32 known orientations, 1LM, surface agent
- noise & 10 random rotations, distant agent
- noise & 10 random rotations, distant agent on model learned with distant sensor
- noise & 10 random rotations, surface agent
- no noise & 10 random rotations, surface agent
- noise & 10 random rotations, distant agent, 5LMs
- raw noise & 10 random rotations, surface agent
- 10 similar objects, 32 known orientations, surface agent
- 10 similar objects, noise & 10 random rotations, surface agent
- learning unsupervised

LONGER EVALUATION RUNS:
(all have 77 objects, best policy & paramters optimized for performance)
- default, 32 rotations, distant agent
- noise & 3 random rotations with 1LM, distant agent
- noise & 3 random rotations with 1LM, surface agent
- noise & 3 random rotations with 5LMs

For more details, see docs/how-to-use-monty/running-benchmarks.md
and docs/overview/benchmark-experiments.md
"""

# 14 unique rotations that give good views of the object. Same rotations used
# for supervised pretraining.
test_rotations_all = get_cube_face_and_corner_views_rotations()

# Limited number of rotations to use for quicker evaluation when doing longer
# runs with all 77 YCB objects.
test_rotations_3 = test_rotations_all[:3]

model_path_10distinctobj = os.path.join(
    pretrained_dir,
    "surf_agent_1lm_10distinctobj/pretrained/",
)

dist_agent_model_path_10distinctobj = os.path.join(
    pretrained_dir,
    "supervised_pre_training_base/pretrained/",
)

model_path_10simobj = os.path.join(
    pretrained_dir,
    "surf_agent_1lm_10similarobj/pretrained/",
)

model_path_5lms_10distinctobj = os.path.join(
    pretrained_dir,
    "supervised_pre_training_5lms/pretrained/",
)

model_path_1lm_77obj = os.path.join(
    pretrained_dir,
    "surf_agent_1lm_77obj/pretrained/",
)

model_path_5lms_77obj = os.path.join(
    pretrained_dir,
    "supervised_pre_training_5lms_all_objects/pretrained/",
)

# Default configs for surface policy which has a different desired object distance
default_surf_evidence_lm_config = copy.deepcopy(default_evidence_lm_config)
default_surf_evidence_lm_config["learning_module_args"]["gsg_args"][
    "desired_object_distance"
] = 0.025

# Using a smaller max_nneighbors for the noiseless experiments cuts the runtime
# in almost half without negatively affecting performance. For the noisy experiments a
# higher max_nneighbors is necessary so we use the default config above for
# those.
lower_max_nneighbors_lm_config = copy.deepcopy(default_evidence_lm_config)
lower_max_nneighbors_lm_config["learning_module_args"]["hypotheses_updater_args"][
    "max_nneighbors"
] = 5
lower_max_nneighbors_surf_lm_config = copy.deepcopy(default_surf_evidence_lm_config)
lower_max_nneighbors_surf_lm_config["learning_module_args"]["hypotheses_updater_args"][
    "max_nneighbors"
] = 5

lower_max_nneighbors_1lm_config = dict(learning_module_0=lower_max_nneighbors_lm_config)

default_evidence_surf_1lm_config = dict(
    learning_module_0=default_surf_evidence_lm_config
)
lower_max_nneighbors_surf_1lm_config = dict(
    learning_module_0=lower_max_nneighbors_surf_lm_config
)

lm0_config = copy.deepcopy(default_evidence_lm_config)
lm0_config["learning_module_args"]["tolerances"] = {"patch_0": default_tolerance_values}
lm1_config = copy.deepcopy(default_evidence_lm_config)
lm1_config["learning_module_args"]["tolerances"] = {"patch_1": default_tolerance_values}
lm2_config = copy.deepcopy(default_evidence_lm_config)
lm2_config["learning_module_args"]["tolerances"] = {"patch_2": default_tolerance_values}
lm3_config = copy.deepcopy(default_evidence_lm_config)
lm3_config["learning_module_args"]["tolerances"] = {"patch_3": default_tolerance_values}
lm4_config = copy.deepcopy(default_evidence_lm_config)
lm4_config["learning_module_args"]["tolerances"] = {"patch_4": default_tolerance_values}

default_5lm_lmconfig = dict(
    learning_module_0=lm0_config,
    learning_module_1=lm1_config,
    learning_module_2=lm2_config,
    learning_module_3=lm3_config,
    learning_module_4=lm4_config,
)

default_sensor_features_surf_agent = [
    "pose_vectors",
    "pose_fully_defined",
    "on_object",
    "object_coverage",
    "min_depth",
    "mean_depth",
    "hsv",
    "principal_curvatures",
    "principal_curvatures_log",
]

default_all_noisy_surf_agent_sensor_module = dict(
    sensor_module_class=HabitatSM,
    sensor_module_args=dict(
        sensor_module_id="patch",
        features=default_sensor_features_surf_agent,
        save_raw_obs=False,
        delta_thresholds={
            "on_object": 0,
            "distance": 0.01,
        },
        is_surface_sm=True,
        noise_params=default_all_noise_params,
    ),
)

sm0_config = copy.deepcopy(default_all_noisy_sensor_module)
sm0_config["sensor_module_args"]["sensor_module_id"] = "patch_0"

sm1_config = copy.deepcopy(default_all_noisy_sensor_module)
sm1_config["sensor_module_args"]["sensor_module_id"] = "patch_1"

sm2_config = copy.deepcopy(default_all_noisy_sensor_module)
sm2_config["sensor_module_args"]["sensor_module_id"] = "patch_2"

sm3_config = copy.deepcopy(default_all_noisy_sensor_module)
sm3_config["sensor_module_args"]["sensor_module_id"] = "patch_3"

sm4_config = copy.deepcopy(default_all_noisy_sensor_module)
sm4_config["sensor_module_args"]["sensor_module_id"] = "patch_4"

default_5sm_config = dict(
    sensor_module_0=sm0_config,
    sensor_module_1=sm1_config,
    sensor_module_2=sm2_config,
    sensor_module_3=sm3_config,
    sensor_module_4=sm4_config,
    sensor_module_5=dict(
        sensor_module_class=Probe,
        sensor_module_args=dict(
            sensor_module_id="view_finder",
            save_raw_obs=True,
        ),
    ),
)

base_config_10distinctobj_dist_agent = dict(
    experiment_class=MontyObjectRecognitionExperiment,
    experiment_args=EvalExperimentArgs(
        model_name_or_path=model_path_10distinctobj,
        n_eval_epochs=len(test_rotations_all),
    ),
    logging=ParallelEvidenceLMLoggingConfig(
        wandb_group="benchmark_experiments",
        # Comment in for quick debugging (turns of wandb and increases logging)
        # wandb_handlers=[],
        # python_log_level="DEBUG",
    ),
    monty_config=PatchAndViewSOTAMontyConfig(
        learning_module_configs=lower_max_nneighbors_1lm_config,
        monty_args=MontyArgs(min_eval_steps=min_eval_steps),
    ),
<<<<<<< HEAD
    ## TODO
    dataset_args=PatchViewFinderMountHabitatDatasetArgs(),
    eval_dataloader_class=ED.InformedEnvironmentDataLoader,
    eval_dataloader_args=EnvironmentDataloaderPerObjectArgs(
=======
    env_interface_config=PatchViewFinderMountHabitatEnvInterfaceConfig(),
    eval_env_interface_class=ED.InformedEnvironmentInterface,
    eval_env_interface_args=EnvironmentInterfacePerObjectArgs(
>>>>>>> 9550d3d7
        object_names=get_object_names_by_idx(0, 10, object_list=DISTINCT_OBJECTS),
        object_init_sampler=PredefinedObjectInitializer(rotations=test_rotations_all),
    ),
)

base_config_10distinctobj_surf_agent = copy.deepcopy(
    base_config_10distinctobj_dist_agent
)
base_config_10distinctobj_surf_agent.update(
    experiment_args=EvalExperimentArgs(
        model_name_or_path=model_path_10distinctobj,
        n_eval_epochs=len(test_rotations_all),
        max_total_steps=5000,  # x4 max_eval_steps for surface-policy, x2.5 for
        # feature-change SM
    ),
    monty_config=SurfaceAndViewSOTAMontyConfig(
        learning_module_configs=lower_max_nneighbors_surf_1lm_config,
        motor_system_config=MotorSystemConfigCurInformedSurfaceGoalStateDriven(),
        monty_args=MontyArgs(min_eval_steps=min_eval_steps),
    ),
    env_interface_config=SurfaceViewFinderMountHabitatEnvInterfaceConfig(),
)

randrot_noise_10distinctobj_dist_agent = copy.deepcopy(
    base_config_10distinctobj_dist_agent
)
randrot_noise_10distinctobj_dist_agent.update(
    experiment_args=EvalExperimentArgs(
        model_name_or_path=model_path_10distinctobj,
        n_eval_epochs=10,  # number of random rotations to test for each object
    ),
    monty_config=PatchAndViewSOTAMontyConfig(
        sensor_module_configs=dict(
            sensor_module_0=default_all_noisy_sensor_module,
            sensor_module_1=dict(
                sensor_module_class=Probe,
                sensor_module_args=dict(
                    sensor_module_id="view_finder",
                    save_raw_obs=True,
                ),
            ),
        ),
        learning_module_configs=default_evidence_1lm_config,
        monty_args=MontyArgs(min_eval_steps=min_eval_steps),
    ),
    eval_env_interface_args=EnvironmentInterfacePerObjectArgs(
        object_names=get_object_names_by_idx(0, 10, object_list=DISTINCT_OBJECTS),
        object_init_sampler=RandomRotationObjectInitializer(),
    ),
)

# NOTE: This experiment can reach a higher accuracy when using a 10% TH.
randrot_noise_10distinctobj_dist_on_distm = copy.deepcopy(
    randrot_noise_10distinctobj_dist_agent
)
randrot_noise_10distinctobj_dist_on_distm.update(
    experiment_args=EvalExperimentArgs(
        model_name_or_path=dist_agent_model_path_10distinctobj,
        n_eval_epochs=10,
    ),
)

randrot_noise_10distinctobj_surf_agent = copy.deepcopy(
    randrot_noise_10distinctobj_dist_agent
)
randrot_noise_10distinctobj_surf_agent.update(
    experiment_args=EvalExperimentArgs(
        model_name_or_path=model_path_10distinctobj,
        n_eval_epochs=10,
        max_total_steps=5000,  # x4 max_eval_steps for surface-policy, x2.5 for
        # feature-change SM
    ),
    monty_config=SurfaceAndViewSOTAMontyConfig(
        sensor_module_configs=dict(
            sensor_module_0=default_all_noisy_surf_agent_sensor_module,
            sensor_module_1=dict(
                sensor_module_class=Probe,
                sensor_module_args=dict(
                    sensor_module_id="view_finder",
                    save_raw_obs=True,
                ),
            ),
        ),
        learning_module_configs=default_evidence_surf_1lm_config,
        motor_system_config=MotorSystemConfigCurInformedSurfaceGoalStateDriven(),
        monty_args=MontyArgs(min_eval_steps=min_eval_steps),
    ),
    env_interface_config=SurfaceViewFinderMountHabitatEnvInterfaceConfig(),
)

randrot_10distinctobj_surf_agent = copy.deepcopy(base_config_10distinctobj_surf_agent)
randrot_10distinctobj_surf_agent.update(
    experiment_args=EvalExperimentArgs(
        model_name_or_path=model_path_10distinctobj,
        n_eval_epochs=10,
        max_total_steps=5000,
    ),
    eval_env_interface_args=EnvironmentInterfacePerObjectArgs(
        object_names=get_object_names_by_idx(0, 10, object_list=DISTINCT_OBJECTS),
        object_init_sampler=RandomRotationObjectInitializer(),
    ),
)

randrot_noise_10distinctobj_5lms_dist_agent = copy.deepcopy(
    randrot_noise_10distinctobj_dist_agent
)
randrot_noise_10distinctobj_5lms_dist_agent.update(
    experiment_args=EvalExperimentArgs(
        model_name_or_path=model_path_5lms_10distinctobj,
        n_eval_epochs=10,
        min_lms_match=3,
    ),
    monty_config=FiveLMMontySOTAConfig(
        monty_class=MontyForEvidenceGraphMatching,  # has custom evidence voting method
        learning_module_configs=default_5lm_lmconfig,
        sensor_module_configs=default_5sm_config,
        monty_args=MontyArgs(min_eval_steps=min_eval_steps),
    ),
    env_interface_config=FiveLMMountHabitatEnvInterfaceConfig(),
)

base_10simobj_surf_agent = copy.deepcopy(base_config_10distinctobj_surf_agent)
base_10simobj_surf_agent.update(
    experiment_args=EvalExperimentArgs(
        model_name_or_path=model_path_10simobj,
        n_eval_epochs=len(test_rotations_all),
    ),
    eval_env_interface_args=EnvironmentInterfacePerObjectArgs(
        object_names=get_object_names_by_idx(0, 10, object_list=SIMILAR_OBJECTS),
        object_init_sampler=PredefinedObjectInitializer(rotations=test_rotations_all),
    ),
)

randrot_noise_10simobj_surf_agent = copy.deepcopy(
    randrot_noise_10distinctobj_surf_agent
)
randrot_noise_10simobj_surf_agent.update(
    experiment_args=EvalExperimentArgs(
        model_name_or_path=model_path_10simobj,
        n_eval_epochs=10,  # number of random rotations to test for each object
    ),
    eval_env_interface_args=EnvironmentInterfacePerObjectArgs(
        object_names=get_object_names_by_idx(0, 10, object_list=SIMILAR_OBJECTS),
        object_init_sampler=RandomRotationObjectInitializer(),
    ),
)

randrot_noise_10simobj_dist_agent = copy.deepcopy(
    randrot_noise_10distinctobj_dist_agent
)
randrot_noise_10simobj_dist_agent.update(
    experiment_args=EvalExperimentArgs(
        model_name_or_path=model_path_10simobj,
        n_eval_epochs=10,  # number of random rotations to test for each object
    ),
    eval_env_interface_args=EnvironmentInterfacePerObjectArgs(
        object_names=get_object_names_by_idx(0, 10, object_list=SIMILAR_OBJECTS),
        object_init_sampler=RandomRotationObjectInitializer(),
    ),
)

randomrot_rawnoise_10distinctobj_surf_agent = copy.deepcopy(
    randrot_noise_10distinctobj_surf_agent
)
randomrot_rawnoise_10distinctobj_surf_agent.update(
    env_interface_config=NoisySurfaceViewFinderMountHabitatEnvInterfaceConfig(),
)

# Experiment with multiple (distractor objects)
base_10multi_distinctobj_dist_agent = copy.deepcopy(
    base_config_10distinctobj_dist_agent
)
base_10multi_distinctobj_dist_agent.update(
    # Agent is farther from object and takes larger steps to increase chance of
    # landing on other objects; uses hypothesis-testing policy (which may also cause
    # it to land on other objects)
    monty_config=PatchAndViewFartherAwaySOTAMontyConfig(
        learning_module_configs=lower_max_nneighbors_1lm_config,
        monty_args=MontyArgs(min_eval_steps=min_eval_steps),
    ),
    env_interface_config=PatchViewFinderMultiObjectMountHabitatEnvInterfaceConfig(),
    eval_env_interface_args=EnvironmentInterfaceMultiObjectArgs(
        object_names=dict(
            targets_list=get_object_names_by_idx(0, 10, object_list=DISTINCT_OBJECTS),
            source_object_list=DISTINCT_OBJECTS,
            num_distractors=10,  # Number of other objects added to the environment
        ),
        object_init_sampler=PredefinedObjectInitializer(rotations=test_rotations_all),
    ),
)

# ----- Learning Unsupervised -----

default_lfs_lm = dict(
    learning_module_0=dict(
        learning_module_class=EvidenceGraphLM,
        learning_module_args=dict(
            max_match_distance=0.01,
            tolerances=default_tolerances,
            feature_weights=default_feature_weights,
            # Higher threshold to avoid too many false positives during the first
            # episodes. In the future we may consider some kind of learning schedule
            x_percent_threshold=50,
            graph_delta_thresholds=dict(
                patch=dict(
                    distance=0.01,
                    pose_vectors=[np.pi / 8, np.pi * 2, np.pi * 2],
                    principal_curvatures_log=[1.0, 1.0],
                    hsv=[0.1, 1, 1],
                )
            ),
            # Since we have 100 min steps we want these steps to have been consistent
            # with the mlh. If we keep this value at its default (1) it often happens
            # that the episode just terminates once min steps is reached. Again, we
            # try to avoid too many false positive in the first epochs.
            object_evidence_threshold=100,
            # Also the symmetry evidence increments a lot after 100 steps and easily
            # reaches the default required evidence. Again, these are temporary fixes
            # and we will probably want some more stable long term solutions.
            required_symmetry_evidence=20,
            hypotheses_updater_args=dict(
                max_nneighbors=5,
            ),
        ),
    )
)

# NOTE: Using the MotorSystemConfigCurvatureInformedSurface does not work so well
# in this setting and currently leads to more confused objects.

surf_agent_unsupervised_10distinctobj = copy.deepcopy(
    base_config_10distinctobj_dist_agent
)
surf_agent_unsupervised_10distinctobj.update(
    experiment_args=ExperimentArgs(
        do_eval=False,
        n_train_epochs=10,
        max_train_steps=4000,
        max_total_steps=4000,
    ),
    logging=CSVLoggingConfig(python_log_level="INFO"),
    monty_config=SurfaceAndViewMontyConfig(
        monty_args=MontyArgs(num_exploratory_steps=1000, min_train_steps=100),
        learning_module_configs=default_lfs_lm,
    ),
    env_interface_config=SurfaceViewFinderMountHabitatEnvInterfaceConfig(),
    train_env_interface_class=ED.InformedEnvironmentInterface,
    train_env_interface_args=EnvironmentInterfacePerObjectArgs(
        object_names=get_object_names_by_idx(0, 10, object_list=DISTINCT_OBJECTS),
        object_init_sampler=RandomRotationObjectInitializer(),
    ),
)

surf_agent_unsupervised_10distinctobj_noise = copy.deepcopy(
    surf_agent_unsupervised_10distinctobj
)
surf_agent_unsupervised_10distinctobj_noise.update(
    monty_config=SurfaceAndViewMontyConfig(
        monty_args=MontyArgs(num_exploratory_steps=1000, min_train_steps=100),
        sensor_module_configs=dict(
            sensor_module_0=default_all_noisy_surf_agent_sensor_module,
            sensor_module_1=dict(
                sensor_module_class=Probe,
                sensor_module_args=dict(
                    sensor_module_id="view_finder",
                    save_raw_obs=True,
                ),
            ),
        ),
        learning_module_configs=default_lfs_lm,
    )
)

surf_agent_unsupervised_10simobj = copy.deepcopy(surf_agent_unsupervised_10distinctobj)
surf_agent_unsupervised_10simobj.update(
    train_env_interface_args=EnvironmentInterfacePerObjectArgs(
        object_names=get_object_names_by_idx(0, 10, object_list=SIMILAR_OBJECTS),
        object_init_sampler=RandomRotationObjectInitializer(),
    ),
)

# --------- Long Runs ----------------

base_77obj_dist_agent = copy.deepcopy(base_config_10distinctobj_dist_agent)
base_77obj_dist_agent.update(
    experiment_args=EvalExperimentArgs(
        model_name_or_path=model_path_1lm_77obj,
        n_eval_epochs=len(test_rotations_3),
    ),
    eval_env_interface_args=EnvironmentInterfacePerObjectArgs(
        object_names=get_object_names_by_idx(
            0,
            77,
        ),
        object_init_sampler=PredefinedObjectInitializer(rotations=test_rotations_3),
    ),
)

base_77obj_surf_agent = copy.deepcopy(base_config_10distinctobj_surf_agent)
base_77obj_surf_agent.update(
    experiment_args=EvalExperimentArgs(
        model_name_or_path=model_path_1lm_77obj,
        n_eval_epochs=len(test_rotations_3),
        max_total_steps=5000,
    ),
    eval_env_interface_args=EnvironmentInterfacePerObjectArgs(
        object_names=get_object_names_by_idx(
            0,
            77,
        ),
        object_init_sampler=PredefinedObjectInitializer(rotations=test_rotations_3),
    ),
)

randrot_noise_77obj_surf_agent = copy.deepcopy(randrot_noise_10distinctobj_surf_agent)
randrot_noise_77obj_surf_agent.update(
    experiment_args=EvalExperimentArgs(
        model_name_or_path=model_path_1lm_77obj,
        n_eval_epochs=3,
        max_total_steps=5000,
    ),
    eval_env_interface_args=EnvironmentInterfacePerObjectArgs(
        object_names=get_object_names_by_idx(
            0,
            77,
        ),
        object_init_sampler=RandomRotationObjectInitializer(),
    ),
)

randrot_noise_77obj_dist_agent = copy.deepcopy(randrot_noise_10distinctobj_dist_agent)
randrot_noise_77obj_dist_agent.update(
    experiment_args=EvalExperimentArgs(
        model_name_or_path=model_path_1lm_77obj,
        n_eval_epochs=3,
    ),
    eval_env_interface_args=EnvironmentInterfacePerObjectArgs(
        object_names=get_object_names_by_idx(
            0,
            77,
        ),
        object_init_sampler=RandomRotationObjectInitializer(),
    ),
)

randrot_noise_77obj_5lms_dist_agent = copy.deepcopy(
    randrot_noise_10distinctobj_5lms_dist_agent
)
randrot_noise_77obj_5lms_dist_agent.update(
    experiment_args=EvalExperimentArgs(
        model_name_or_path=model_path_5lms_77obj,
        n_eval_epochs=1,
        min_lms_match=3,
    ),
    eval_env_interface_args=EnvironmentInterfacePerObjectArgs(
        object_names=get_object_names_by_idx(
            0,
            77,
        ),
        object_init_sampler=RandomRotationObjectInitializer(),
    ),
)

experiments = YcbExperiments(
    base_config_10distinctobj_dist_agent=base_config_10distinctobj_dist_agent,
    base_config_10distinctobj_surf_agent=base_config_10distinctobj_surf_agent,
    randrot_noise_10distinctobj_dist_agent=randrot_noise_10distinctobj_dist_agent,
    randrot_noise_10distinctobj_dist_on_distm=randrot_noise_10distinctobj_dist_on_distm,
    randrot_noise_10distinctobj_surf_agent=randrot_noise_10distinctobj_surf_agent,
    randrot_10distinctobj_surf_agent=randrot_10distinctobj_surf_agent,
    randrot_noise_10distinctobj_5lms_dist_agent=randrot_noise_10distinctobj_5lms_dist_agent,
    base_10simobj_surf_agent=base_10simobj_surf_agent,
    randrot_noise_10simobj_surf_agent=randrot_noise_10simobj_surf_agent,
    randrot_noise_10simobj_dist_agent=randrot_noise_10simobj_dist_agent,
    randomrot_rawnoise_10distinctobj_surf_agent=randomrot_rawnoise_10distinctobj_surf_agent,
    base_10multi_distinctobj_dist_agent=base_10multi_distinctobj_dist_agent,
    # ------------- Not yet evaluated -------------
    surf_agent_unsupervised_10distinctobj=surf_agent_unsupervised_10distinctobj,
    surf_agent_unsupervised_10distinctobj_noise=surf_agent_unsupervised_10distinctobj_noise,
    surf_agent_unsupervised_10simobj=surf_agent_unsupervised_10simobj,
    # ------------- long runs with all objects -------------
    base_77obj_dist_agent=base_77obj_dist_agent,
    base_77obj_surf_agent=base_77obj_surf_agent,
    randrot_noise_77obj_surf_agent=randrot_noise_77obj_surf_agent,
    randrot_noise_77obj_dist_agent=randrot_noise_77obj_dist_agent,
    randrot_noise_77obj_5lms_dist_agent=randrot_noise_77obj_5lms_dist_agent,
)
CONFIGS = asdict(experiments)<|MERGE_RESOLUTION|>--- conflicted
+++ resolved
@@ -265,16 +265,10 @@
         learning_module_configs=lower_max_nneighbors_1lm_config,
         monty_args=MontyArgs(min_eval_steps=min_eval_steps),
     ),
-<<<<<<< HEAD
     ## TODO
-    dataset_args=PatchViewFinderMountHabitatDatasetArgs(),
-    eval_dataloader_class=ED.InformedEnvironmentDataLoader,
-    eval_dataloader_args=EnvironmentDataloaderPerObjectArgs(
-=======
     env_interface_config=PatchViewFinderMountHabitatEnvInterfaceConfig(),
     eval_env_interface_class=ED.InformedEnvironmentInterface,
     eval_env_interface_args=EnvironmentInterfacePerObjectArgs(
->>>>>>> 9550d3d7
         object_names=get_object_names_by_idx(0, 10, object_list=DISTINCT_OBJECTS),
         object_init_sampler=PredefinedObjectInitializer(rotations=test_rotations_all),
     ),
