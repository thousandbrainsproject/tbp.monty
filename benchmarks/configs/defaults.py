# Copyright 2025 Thousand Brains Project
#
# Copyright may exist in Contributors' modifications
# and/or contributions to the work.
#
# Use of this source code is governed by the MIT
# license that can be found in the LICENSE file or at
# https://opensource.org/licenses/MIT.

import os

import numpy as np

from tbp.monty.frameworks.models.evidence_matching.learning_module import (
    EvidenceGraphLM,
)
from tbp.monty.frameworks.models.goal_state_generation import EvidenceGoalStateGenerator
from tbp.monty.frameworks.models.sensor_modules import HabitatSM

default_all_noise_params = {
    "features": {
        "pose_vectors": 2,  # rotate by random degrees along xyz
        "hsv": 0.1,  # add gaussian noise with 0.1 std
        "principal_curvatures_log": 0.1,
        "pose_fully_defined": 0.01,  # flip bool in 1% of cases
    },
    "location": 0.002,  # add gaussian noise with 0.002 std
}

default_sensor_features = [
    "pose_vectors",
    "pose_fully_defined",
    "on_object",
    "hsv",
    "principal_curvatures_log",
]

default_all_noisy_sensor_module = dict(
    sensor_module_class=HabitatSM,
    sensor_module_args=dict(
        sensor_module_id="patch",
        features=default_sensor_features,
        save_raw_obs=False,
        delta_thresholds={
            "on_object": 0,
            "distance": 0.01,
        },
        noise_params=default_all_noise_params,
    ),
)

# Everything is weighted 1, except for saturation and value which are not used.
default_feature_weights = {
    "patch": {
        # Weighting saturation and value less since these might change under different
        # lighting conditions. In the future we can extract better features in the SM
        # such as relative value changes.
        "hsv": np.array([1, 0.5, 0.5]),
    }
}

default_tolerance_values = {
    "hsv": np.array([0.1, 0.2, 0.2]),
    "principal_curvatures_log": np.ones(2),
}

default_tolerances = {
    "patch": default_tolerance_values
}  # features where weight is not specified default weight to 1

default_evidence_lm_config = dict(
    learning_module_class=EvidenceGraphLM,
    learning_module_args=dict(
        # mmd of 0.015 get higher performance but slower run time
        max_match_distance=0.01,  # =1cm
        tolerances=default_tolerances,
        feature_weights=default_feature_weights,
        # smaller threshold reduces runtime but also performance
        x_percent_threshold=20,
        # Use this to update all hypotheses at every step as previously
        # evidence_threshold_config="all",
        # Use this to update all hypotheses with evidence > 80% of max evidence (faster)
        evidence_threshold_config="80%",
        # use_multithreading=False,
        # NOTE: Currently not used when loading pretrained graphs.
        max_graph_size=0.3,  # 30cm
        num_model_voxels_per_dim=100,
        gsg_class=EvidenceGoalStateGenerator,
        gsg_args=dict(
            goal_tolerances=dict(
                location=0.015,  # distance in meters
            ),  # Tolerance(s) when determining goal-state success
            elapsed_steps_factor=10,  # Factor that considers the number of elapsed
            # steps as a possible condition for initiating a hypothesis-testing goal
            # state; should be set to an integer reflecting a number of steps
            min_post_goal_success_steps=5,  # Number of necessary steps for a hypothesis
            # goal-state to be considered
            x_percent_scale_factor=0.75,  # Scale x-percent threshold to decide
            # when we should focus on pose rather than determining object ID; should
            # be bounded between 0:1.0; "mod" for modifier
            desired_object_distance=0.03,  # Distance from the object to the
            # agent that is considered "close enough" to the object
        ),
        hypotheses_updater_args=dict(
            # Using a smaller max_nneighbors (5 instead of 10) makes runtime faster,
            # but reduces performance a bit
            max_nneighbors=10
        ),
    ),
)

default_evidence_1lm_config = dict(learning_module_0=default_evidence_lm_config)

# NOTE: maybe lower once we have better policies
# Is not really nescessary for good performance but makes sure we don't just overfit
# on the first few points.
min_eval_steps = 20

monty_models_dir = os.getenv("MONTY_MODELS")

# v6 : Using TLS for surface normal estimation
# v7 : Updated for State class support + using new feature names like pose_vectors
# v8 : Using separate graph per input channel
# v9 : Using models trained on 14 unique rotations
# v10 : Using models trained without the semantic sensor
<<<<<<< HEAD
# v11 : v10 trained on standard TBP benchmark infrastructure as of Nov 2025
pretrained_dir = monty_models_dir.expanduser() / "pretrained_ycb_v11"
=======
pretrained_dir = os.path.expanduser(
    os.path.join(monty_models_dir, "pretrained_ycb_v10")
)
>>>>>>> 7c2c12d4
<|MERGE_RESOLUTION|>--- conflicted
+++ resolved
@@ -123,11 +123,7 @@
 # v8 : Using separate graph per input channel
 # v9 : Using models trained on 14 unique rotations
 # v10 : Using models trained without the semantic sensor
-<<<<<<< HEAD
 # v11 : v10 trained on standard TBP benchmark infrastructure as of Nov 2025
-pretrained_dir = monty_models_dir.expanduser() / "pretrained_ycb_v11"
-=======
 pretrained_dir = os.path.expanduser(
-    os.path.join(monty_models_dir, "pretrained_ycb_v10")
-)
->>>>>>> 7c2c12d4
+    os.path.join(monty_models_dir, "pretrained_ycb_v11")
+)