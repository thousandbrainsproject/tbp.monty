---
<<<<<<< HEAD
title: Model-Based Policy to Recognize an Object Before Moving onto a New Object
rfc: optional
estimated-scope: unknown
=======
title: Model-Based Policy to Recognize an Object Before Moving on to a New Object
>>>>>>> 6088230b
---

When there are multiple objects in the world (including different parts of a compositional object), it is beneficial to recognize the object currently observed (i.e. converge to high confidence) before moving onto a new object.

Such a policy could have different approaches, such as moving back if an LM believes it has moved onto a new object (reactive), or using the model of the most-likely-hypothesis to try to stay on the object (pro-active), or a mixture of these. In either case, these would be instances of model-based policies.
<|MERGE_RESOLUTION|>--- conflicted
+++ resolved
@@ -1,11 +1,5 @@
 ---
-<<<<<<< HEAD
-title: Model-Based Policy to Recognize an Object Before Moving onto a New Object
-rfc: optional
-estimated-scope: unknown
-=======
 title: Model-Based Policy to Recognize an Object Before Moving on to a New Object
->>>>>>> 6088230b
 ---
 
 When there are multiple objects in the world (including different parts of a compositional object), it is beneficial to recognize the object currently observed (i.e. converge to high confidence) before moving onto a new object.
