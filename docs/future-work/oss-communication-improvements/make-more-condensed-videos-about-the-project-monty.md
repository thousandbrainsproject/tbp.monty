--- conflicted
+++ resolved
@@ -2,11 +2,7 @@
 title: Make More Condensed Videos About the Project & Monty
 rfc: not-required
 estimated-scope: medium
-<<<<<<< HEAD
-skills: video-editing, content-creation
-=======
 skills: video-production, audio-editing
->>>>>>> 32714d16
 output-type: video
 improved-metric: learning-experience
 ---
