--- conflicted
+++ resolved
@@ -2,9 +2,5 @@
 title: Organize & Start Podcast Series
 rfc: required
 estimated-scope: large
-<<<<<<< HEAD
-skills: podcasting, interviewing, research, thousand brains theory, writing, video editing, content marketing
-=======
 skills: podcasting, interviewing, writing, video-editing
->>>>>>> 66310dee
 ---