--- conflicted
+++ resolved
@@ -1,11 +1,6 @@
 ---
 title: Organize & Start Podcast Series
-<<<<<<< HEAD
-rfc: optional
-estimated-scope: unknown
-=======
 rfc: required
 estimated-scope: large
 skills: podcasting, interviewing, research, thousand brains theory, writing, video editing, content marketing
->>>>>>> 6088230b
 ---