--- conflicted
+++ resolved
@@ -9,8 +9,7 @@
 ## Monty for Object Detection with the iPad Camera
 This is the first real-world demo of Monty the TBP team came up with. We used the iPad camera to take an image of an object. Monty then moves a small patch over this image and tries to recognize the object.
 
-<<<<<<< HEAD
-TODO OSS: link to monty_lab project folder.
+See the [monty_lab project folder](https://github.com/thousandbrainsproject/monty_lab/tree/main/monty_meets_world) for more details.
 
 # Monty's First Live Demo in the Real World
 
@@ -25,9 +24,4 @@
   "href": "https://www.youtube.com/watch?v=KcE004QbuSw",
   "typeOfEmbed": "youtube"
 }
-[/block]
-=======
-See the [monty_lab project folder](https://github.com/thousandbrainsproject/monty_lab/tree/main/monty_meets_world) for more details.
-
-TODO OSS: link you YouTube video of the first demo.
->>>>>>> 5c55dc92
+[/block]