---
title: Logging and Analysis
---
# Monty Loggers

To manage the logging for an experiment you can specify the handlers that should be used in the `logging` config. The logging config has two fields for handlers. One for `monty_handlers` and one for `wandb_handlers`. The latter will start a wandb session if it does not contain an empty list. The former can contain all other non-wandb handlers.

## List of all Logging Handlers

| Class Name                        | Description                                                                                                                                                 |
| --------------------------------- | ----------------------------------------------------------------------------------------------------------------------------------------------------------- |
| **MontyHandler**                  | Abstract handler class.                                                                                                                                     |
| **DetailedJSONHandler**           | Logs detailed information about every step in a .json file. This is for detailed analysis and visualization. For longer experiments, it is not recommended. |
| **BasicCSVStatsHandler**          | Log a .csv file with one row per episode that contains the results and performance of this episode.                                                         |
| **ReproduceEpisodeHandler**       | Logs action sequence and target such that an episode can be exactly reproduced.                                                                             |
| **BasicWandbTableStatsHandler**   | Logs a table similar to the .csv table to wandb.                                                                                                            |
| **BasicWandbChartStatsHandler**   | Logs episode stats to wandb charts. When running in parallel this is done at the end of a run. Otherwise one can follow the run stats live on wandb.       |
| **DetailedWandbHandler**          | Logs animations of raw observations to wandb.                                                                                                               |
| **DetailedWandbMarkedObsHandler** | Same as previous but marks the view-finder observation with a square indicating where the patch is.                                                         |

## Logging to Wandb

When logging to wandb we recommend to run`export WANDB_DIR=~/tbp/results/monty/wandb`so the wandb logs are not stored in the repository folder.

The first time you run experiments that log to wandb you will need to set your WANDB_API key using `export WANDB_API_KEY=your_key`

# Analysis

## Analyzing Data From `monty_handlers`

The [`plot_utils.py`](../../src/tbp/monty/frameworks/utils/plot_utils.py) contains utils for plotting the logged data. The [`logging_utils.py`](../../src/tbp/monty/frameworks/utils/logging_utils.py) file contains some useful utils for loading logs and printing some summary statistics on them.

> [!NOTE]
> Install `analysis` optional dependencies to use `plot_utils.py`
>
> ```
> pip install -e .'[analysis]'
> ```

There are many ways of visualizing the logged data. Below are just some commonly use functions as examples but to get a full picture it is best to have a look at the functions in `logging_utils.py` and `plot_utils.py`.

### Loading Logged Data

The easiest way to load logged data is using the `load_stats` function. This function is useful if you use the `DetailedJSONHandler` or the `BasicCSVStatsHandler` or simply want to load learned models. You can use the function parameters to load only some of the stats selectively. For example, set `load_detailed` to `False` if you didn't collect detailed stats in a JSON file or set `load_train` to `False` if you only ran validation.

> 👍 You can Follow Along with this Code
>
> If you ran the `randrot_10distinctobj_surf_agent` benchmark experiment as described in the [Running Benchmarks](running-benchmarks.md) guide, you should be able to run the code below.

```python
import os
from tbp.monty.frameworks.utils.logging_utils import load_stats

pretrain_path = os.path.expanduser("~/tbp/results/monty/pretrained_models/")
pretrained_dict = pretrain_path + "pretrained_ycb_v10/surf_agent_1lm_10distinctobj/pretrained/"

log_path = os.path.expanduser("~/tbp/results/monty/projects/evidence_eval_runs/logs/")
exp_name = "randrot_10distinctobj_surf_agent"
exp_path = log_path + exp_name

train_stats, eval_stats, detailed_stats, lm_models = load_stats(exp_path,
                                                                load_train=False, # doesn't load train csv
                                                                load_eval=True, # loads eval_stats.csv
                                                                load_detailed=False, # doesn't load .json
                                                                load_models=True, # loads .pt models
                                                                pretrained_dict=pretrained_dict,
                                                               )
```

Alternatively, you can of course always just load the stats files (logged at `output_dir` specified in the experiment config) using `pd.read_csv`, `json.load`, `torch.load`, or any other library loading function you prefer using.

> 📘 JSON Logs can get Large Fast
>
> The detailed JSON logs save very detailed information for every step and episode. This includes for example the pixel observations at every step. The .json files can therefore get large very quickly. You should use the `DetailedJSONHandler` with care and only if needed. Remember to adjust the number of epochs and episodes to be as small as possible.
>
> If you need to load a larger JSON file, it makes sense to load it with the `deserialize_json_chunks` function. This way you can load one episode at a time, process its data, clear memory, and then load the next episode.

### Calculating Summary Statistics

We have a couple of useful utils to calculate and print summary statistics from the logged .csv files in `logging_utils.py`. Below are a few examples of how to use them after loading the data as shown above.

```python Evaluation
from tbp.monty.frameworks.utils.logging_utils import print_overall_stats

print_overall_stats(eval_stats)
```
```python Learning Unsupervised
from tbp.monty.frameworks.utils.logging_utils import print_unsupervised_stats

print_unsupervised_stats(train_stats, epoch_len=10)
```

> 👍 If you are Following Along you Should see Something like This:
>
> `Detected 100.0% correctly
> overall run time: 104.03 seconds (1.73 minutes), 1.04 seconds per episode, 0.04 seconds per step.`

### Plotting Object Graphs

When loading the `lm_models` (either using the `load_stats` function or `torch.load`) you get a dictionary of object graphs. Object graphs are represented as `torch_geometric.data` class instances with properties `x, pos, norm, feature_mapping` where `x` stores the features at each point in the graph, `pos` the locations, `norm` the surface normal and `feature_mapping` is a dictionary that encodes which indices in `x` correspond to which features.

There are a range of graph plotting utils in the `plot_utils.py` file. Additionally, you can find some more examples of how to plot graphs and how to use the functions in `GraphVisualizations.ipynb`, `EvidenceLM.ipynb`, and `MultiLMViz.ipynb` in the [monty_lab repository](https://github.com/thousandbrainsproject/monty_lab). Below is just one illustrative example of how you can quickly plot an object graph after loading it as shown above.

```python Pretrained Models
import matplotlib.pyplot as plt
from tbp.monty.frameworks.utils.plot_utils_dev import plot_graph

# Visualize the object called 'mug' from the pretrained graphs loaded above from pretrained_dict
plot_graph(lm_models['pretrained'][0]['mug']['patch'], rotation=120)
plt.show()
```
```python Learning from Scratch Data
from tbp.monty.frameworks.utils.plot_utils_dev import plot_graph

# Visualize how the graph for the first object learned (new_object0) looks in epoch 3 in LM_0
plot_graph(lm_models['3']['LM_0']['new_object0']['patch'])
plt.show()
```

![](../figures/how-to-use-monty/mug_graph_plot.png)


> 📘 Plotting in 3D
>
> Most plots shown here use the 3D projection feature of matplotlib. The plots can be viewed interactively by dragging the mouse over them to zoom and rotate. When you want to save figures with 3D plots programmatically, it can be useful to set the `rotation` parameter in the `plot_graph` function such that the POV provides a good view of the 3D structure of the object.

### Plotting Matching Animations

Since Monty is a sensorimotor framework, everything happens as a timeseries of sensing and acting. Therefor, many aspects of the experiment are better visualized as an animation that can show how hypotheses evolve over time. We have a couple of functions to create animations in the `plot_utils.py` file. Below is one example how this could be applied to data loaded with the code above.

> 📘 To Follow Along Here You Need to Use the Detailed Logger
>
> Detailed JSON stats are not logged by default since they can get large quickly. To be able to run the following analysis, you need to update the experiment config with this line:
>
> `logging=DetailedEvidenceLMLoggingConfig(),`
>
> Remember that you will also need to import `DetailedEvidenceLMLoggingConfig` at the top of the file.
>
> It is also recommended to not log too many episodes with the detailed logger so to keep the file size small, we recommend to also update the number of objects tested and number of epochs like this:
>
> ```python
> # Changes to make to the randrot_10distinctobj_surf_agent config to follow along:
> experiment_args=EvalExperimentArgs(
>     model_name_or_path=model_path_10distinctobj,
>     n_eval_epochs=1, # <--- Setting n_eval_epochs to 1
>     max_total_steps=5000,
> ),
<<<<<<< HEAD
> logging=DetailedEvidenceLMLoggingConfig(), # <--- Setting the detailed logger
> eval_dataloader_args=EnvironmentDataloaderPerObjectArgs(
=======
> logging_config=DetailedEvidenceLMLoggingConfig(), # <--- Setting the detailed logger
> eval_env_interface_args=EnvironmentInterfacePerObjectArgs(
>>>>>>> 9550d3d7
>     object_names=get_object_names_by_idx(
>         0, 1, object_list=DISTINCT_OBJECTS # <--- Only testing one object
>     ),
>     object_init_sampler=RandomRotationObjectInitializer(),
> ),
> ```

> 🚧 TODO: Add code for some of the animate functions
>
> Most of them are for the old LMs so probably won't make sense to show them here. Maybe we should even remove them from the code.
>
> There are some animation functions for policy visualizations. @Niels do you think it makes sense to demo them here?

Data generated from an experiment using the EvidenceLM (currently the default setup) is best plotted using a loop, as shown below.

```python
from tbp.monty.frameworks.utils.plot_utils_dev import (show_initial_hypotheses,
                                                         plot_evidence_at_step)

episode = 0
lm = 'LM_0'
objects = ['mug','bowl','dice','banana'] # Up to 4 objects to visualize evidence for
current_evidence_update_threshold = -1
save_fig = True
save_path = exp_path + '/stepwise_examples/'

# [optional] Show initial hypotheses for each point on the object
show_initial_hypotheses(detailed_stats, episode, 'mug', rotation=[120,-90], axis=2,
                        save_fig=save_fig, save_path=save_path)
# Plot the evidence for each hypothesis on each of the objects & show the observations used for updating
for step in range(eval_stats['monty_matching_steps'][episode]):
    plot_evidence_at_step(detailed_stats,
                          lm_models,
                              episode,
                              step,
                              objects,
                              is_surface_sensor=True, # set this to False if not using the surface agent
                              save_fig=save_fig,
                              save_path=save_path)
```

The above code should create an image like the one shown below for each step in the experiment and save it in a folder called `stepwise_examples` inside the logs folder of this experiment.

![](../figures/how-to-use-monty/0_4.png)


### Plotting Results (CSV)

Since the episode statistics are saved in a .csv table, you can also do all the standard plot visualizations of this data (such as bar plots of # episodes correct, # of steps per episode, ...). For example you could create the plot below using this code:

```python
import numpy as np
import seaborn as sns # For this you will have to install seaborn
import matplotlib.pyplot as plt

rot_errs = np.array(eval_stats[eval_stats["primary_performance"]=="correct"]["rotation_error"])
rot_errs = rot_errs * 180 / np.pi

plt.figure(figsize=(12,5))
plt.subplot(1,2,1)
sns.histplot(rot_errs)
plt.xlabel("Rotation Error (degrees)")
plt.subplot(1,2,2)
sns.histplot(eval_stats, x="num_steps")
plt.xlabel("# of Steps")
plt.show()
```

![](../figures/how-to-use-monty/stats_plot_expl.png)


Obviously, there are tons of options for visualizing the logged data. The code and images above are just some examples to provide inspiration.

## Analyzing Data From `wandb_handlers`

When logging into Wandb, you can track your experiment results at <https://wandb.ai/home> . When you navigate to your project (by default called "Monty") you should see all your experiments in the Wandb dashboard. If you click on one of the runs, you should see something like this:

![](../figures/how-to-use-monty/wandb_stats_expl.png)


If you are using the `BasicWandbTableStatsHandler`, you will also see a table like this:

![](../figures/how-to-use-monty/wandb_table_expl.png)


You can then create all kinds of plots from this data. A convenient way of doing this is using wandb reports but you can also create custom plots within the dashboard or download the data and plot it with any software of your choice.

![Example plot created from the table logged to wandb using a wandb report. This plot shows which objects were detected (y) given the target object (x). These results are from an experiment testing modality transfer (learning with a vision sensor and then recognizing with touch).](../figures/how-to-use-monty/wandb_confusion_mtrx.png)


![Another example of a wandb plot (standard bar plot).](../figures/how-to-use-monty/wandb_bar_plt.png)<|MERGE_RESOLUTION|>--- conflicted
+++ resolved
@@ -145,13 +145,8 @@
 >     n_eval_epochs=1, # <--- Setting n_eval_epochs to 1
 >     max_total_steps=5000,
 > ),
-<<<<<<< HEAD
 > logging=DetailedEvidenceLMLoggingConfig(), # <--- Setting the detailed logger
-> eval_dataloader_args=EnvironmentDataloaderPerObjectArgs(
-=======
-> logging_config=DetailedEvidenceLMLoggingConfig(), # <--- Setting the detailed logger
 > eval_env_interface_args=EnvironmentInterfacePerObjectArgs(
->>>>>>> 9550d3d7
 >     object_names=get_object_names_by_idx(
 >         0, 1, object_list=DISTINCT_OBJECTS # <--- Only testing one object
 >     ),
