---
title: Using Monty in a Custom Application
---

> [!WARNING]
>
> Apologies, the code for this tutorial is out of date due to the major change in how we configure Monty. We'll update it soon™️.

> ⚠️ This is an Advanced Tutorial
> If you've arrived at this page and you're relatively new to Monty, then we would recommend you start by reading some of our other documentation first. Once you're comfortable with the core concepts of Monty, then we think you'll enjoy learning about how to apply it to custom applications in the following tutorial!

# Introduction
Monty aims to implement a **general-purpose algorithm for understanding and interacting with the world**. It was designed to be very modular so that the same Monty configuration can be tested in many different environments and various Monty configurations can be compared in the same environment. Up to now, the tutorials have demonstrated Monty in a simulated environment (HabitatSim) where a sensor explores 3D objects and recognizes their ID and pose. Here, we will show you how to use Monty in other environments.

## What Kind of Applications can Monty Be Used For?
**Monty is a sensorimotor modeling system. It is NOT made for learning from static datasets** (although some can be framed to introduce movement, such as the Omniglot example below). Any application where you want to use Monty should have some concept of movement and how movement will change the state of the agent and what is being observed.

> ⚠️ Monty Currently Expects Movement to be in 3D Euclidean Space
In the current implementation, movement should happen in 3D (or less) space and be tracked using Euclidean location coordinates. Although we are convinced that the basic principles of Monty will also apply to abstract spaces ([potentially embedded in 3D space](https://thousandbrains.discourse.group/t/abstract-concept-in-monty/533/4)) and we know that the [brain uses different mechanisms to encode space](https://youtu.be/zRRazfFstvY), the current implementation relies on 3D Euclidean space.

# Customizing Monty for Your Application
The diagram below shows the base abstract classes in Monty. For general information on how to customize those classes, see our guide on [Customizing Monty](../customizing-monty.md).
The Experiment class coordinates the experiment (learning and evaluation). It initializes and controls Monty and the environment and coordinates the interaction between them.
The `EmbodiedEnvironment` class is wrapped in an `EnvironmentInterface` subclass, which exposes methods to interact with the environment. An experiment can have two environment interfaces associated with it: one for training and one for evaluation.

![Class structure in tbp.monty. Each class can be customized independently, allowing for easy modification and testing of individual components.](../../figures/how-to-use-monty/monty_class_diagram.png#width=500px)

Information flow in Monty implements a sensorimotor loop. Observations from the environment are first processed by the sensor module. The resulting CMP-compliant output is then used by the learning modules to model and recognize what it is sensing. The learning modules can suggest an action (`GoalState`) to the motor system at each step. The motor system decides which action to execute and translates it into motor commands. The environment interface then uses this action to extract the next observation from the environment. The next observation is sent to the sensor module(s) and the loop repeats.

![Information flow in Monty. Note, this is a simplified view as there can also be model-free policies that bypass the learning module.](../../figures/how-to-use-monty/monty_information_flow_simplified.png)

Additionally, the `EnvironmentInterface` and Environment can implement specific functions to be executed at different points in the experiment, such as resetting the agent position and showing a new object or scene at the beginning of a new episode.

To use Monty in a custom environment, you usually need to customize the `EnvironmentInterface` and `EmbodiedEnvironment` classes. For example, if you look back at the previous tutorials, you will see that for those Habitat experiments, we've been using the `EnvironmentInterfacePerObject` and the `HabitatEnvironment`. The diagram below shows some key elements that need to be defined for these two classes. It's best to start thinking about the environment setup first, as this will force you to think through how to structure your application correctly for Monty to tackle.
![Key elements to define for a custom environment interface](../../figures/how-to-use-monty/defining_env_and_env_interface.png)

### EmbodiedEnvironment
The first thing to figure out is how movement should be defined in your environment. What actions are possible, and how do these actions change the agent's state and observations?

If you are working with an existing environment, such as one used for reinforcement learning (for example, the Habitat environment we are using), you might just need to wrap this into the `.step()` function of your custom `EmbodiedEnvironment` class such that when `env.step(actions)` is called, an observation is returned. If you work with an application that isn't already set up like that, defining how actions lead to the next observation may be more involved. You can look at the `OmniglotEnvironmentInterface` or `SaccadeOnImageEnvironmentInterface` as examples (more details below).

The observations should be returned as a nested dictionary with one entry per agent in the environment. Each agent should have sub-dictionaries with observations for each of its sensors. For example, if there is one agent with two sensors that each sense two types of features, it would look like this:

```python
obs = {
	AgentID("agent_id_0"): {
    	"patch_0": {
        	"depth": depth_sensed_by_patch_0,
        	"rgba": rgba_sensed_by_patch_0
    	},
    	"patch_1": {
        	"depth": depth_sensed_by_patch_1,
        	"semantic": semantic_sensed_by_patch_1,
    	},
	}
}
```

Related to defining how actions change observations, you will also need to define how actions change the state of the agent. This is what the `get_state()` function returns. The returned state needs to be a dictionary with an entry per agent in the environment. The entry should contain the agent's position and orientation relative to some global reference point. For each sensor associated with that agent, a sub-dictionary should return the sensor's position and orientation relative to the agent.

For example, if you have one agent with two sensors, the state dictionary could look like this:
```python
state = {
	AgentID("agent_id_0"): {
		"position": current_agent_location,
		"rotation": current_agent_orientation,
    	"sensors": {
        	"patch_0.depth": {
            	"rotation": current_depth_sensor_orientation,
            	"position": current_depth_sensor_location,
        	},
        	"patch_0.rgba": {
            	"rotation": current_rgba_sensor_orientation,
            	"position": current_rgba_sensor_orientation,
        	},
    	},
	}
}
```

Lastly, you need to define what happens when the environment is initialized (`__init__()`), when it is reset (`reset()`, usually at the end of an episode), and when it is closed (`close()`, at the end of an experiment). Resetting could include loading a new scene, resetting the agent position, or changing the arrangement of objects in the environment. It might also reset some of the environment's internal variables, such as step counters. Note that, as customary for RL environments, the `reset()` function is also expected to return an observation.

### Environment Interface
The `EnvironmentInterface` manages retrieving observations from the `EmbodiedEnvironment` given actions. The EmbodiedEnvironment, in turn, applies basic transforms to the raw observations from the environment.

The `EnvironmentInterface` should define all the key events at which the environment needs to be accessed or modified. This includes initializing the environment (`__init__()`), retrieving the next observation (`__next__()`), and things that happen at the beginning or end of episodes and epochs (`pre_episode()`, `post_episode()`, `pre_epoch()`, `post_epoch()`). Note that not all of those are relevant to every application.

Think about how your experiment should be structured. What defines an episode? What happens with the environment at the beginning or end of each episode? What happens at the beginning or end of epochs? Does anything need to happen at every step besides retrieving the observation and environment state?

## Example 1: Omniglot
As one of Monty's strengths is the ability to learn from small amounts of data, one interesting application is the [Omniglot dataset](https://github.com/brendenlake/omniglot). It contains drawings of 1623 characters from 50 alphabets. Each of the characters is drawn 20 times by different people, as shown below.
![Example character from the Omniglot dataset in its 20 variations.](../../figures/how-to-use-monty/omniglot_character_exp.png)

Since this is a static dataset, and Monty is a sensorimotor learning system, we first have to define how movement looks on this dataset. A sensor module in Monty always receives a small patch as input and the learning module then integrates the extracted features and locations over time to learn and infer complete objects. So, in this case, we can take a small patch on the character (as shown on the right in the figure below) and move this patch further along the strokes at each step. Following the strokes is easy in this case as the Omniglot dataset also contains the temporal sequence of x,y, and z coordinates in which the characters were drawn (the example image above is colored by the order in which the strokes were drawn but also within each stroke we have access to the temporal sequence in which it was drawn). If this information were unavailable, the patch could be moved arbitrarily or use heuristics such as following the sensed principal curvature directions.
![An observation at each step is a small patch on the character.](../../figures/how-to-use-monty/omniglot_obs_exp.png#width=400px)

At each step, the sensor module will extract a location and pose in a common reference frame and send it to the learning module. To define the pose at each location, we extract a [surface normal and two principal curvature directions](https://thousandbrainsproject.readme.io/docs/observations-transforms-sensor-modules#surface-normals-and-principle-curvatures) from a gaussian smoothed image of the patch. As you can see in the images below, the surface normal will always point straight out of the image (as this is a 2D image, not a 3D object surface) and the first principal curvature direction aligns with the stroke direction while the second one is orthogonal to it. The learning module then stores those relative locations and orientations in the model of the respective character and can use them to recognize a character during inference.
![The learned models store poses at locations relative to each other. Pose is defined by surface normal and curvature directions.](../../figures/how-to-use-monty/omniglot_model_exp.png#width=600px)

Learning and inference on Omniglot characters can be implemented by writing two custom classes, the [OmniglotEnvironment](https://github.com/thousandbrainsproject/tbp.monty/blob/4bc857580ae6ac015586af1a61b3e292a7827b6f/src/tbp/monty/frameworks/environments/two_d_data.py#L65) and the [OmniglotEnvironmentInterface](https://github.com/thousandbrainsproject/tbp.monty/blob/4bc857580ae6ac015586af1a61b3e292a7827b6f/src/tbp/monty/frameworks/environments/embodied_data.py#L769):
1. `OmniglotEnvironment`:
   - Defines initialization of all basic variables in the `__init__(patch_size, data_path)` function.
   - In this example, we define the action space as `None` because we give Monty no choice in how to move. The step function just returns the next observation by following the predefined stroke order in the dataset. Note this will still be formulated as a sensorimotor task, as the retrieval of the next observation corresponds to a (pre-defined) movement and we get a relative displacement of the sensor.
   - Defines the `step(actions)` function, which uses the current `step_num` in the episode to determine where we are in the stroke sequence and extracts a patch around that location. It then returns a Gaussian smoothed version of this patch as the observation.
   - Defines `get_state()`, which returns the current x, y, z location on the character as a state dict (z is always zero since we are in 2D space here).
   - Defines `reset()` to reset the `step_num` counter and return the first observation on a new character.
   - Helper functions such as
     - `switch_to_object` and `load_new_character_data` to load a new character
     - `get_image_patch(img, loc, patch_size)` to extract the patch around a given pixel location
     - `motor_to_locations` to convert the movement information from the Omniglot dataset into locations (pixel indices) on the character image
2. `OmniglotEnvironmentInterface`:
   - Defines initialization of basic variables such as episode and epoch counters in the `__init__` function
   - Defines the `post_episode` function, which calls `cycle_object` to call the environment's `switch_to_object` function. Using the episode and epoch counters, it keeps track of which character needs to be shown next.

![Custom classes for character recognition on the Omniglot dataset](../../figures/how-to-use-monty/omniglot_custom_classes.png#width=500px)

An experiment config for training on the Omniglot dataset can then look like this:
```yaml
defaults:
  - /experiment/config/supervised_pretraining@config
  - /experiment/config/logging/pretrain@config.logging
  - /experiment/config/monty/patch_and_view@config.monty_config
  - /experiment/config/monty/motor_system/clear_motor_system_config@config.monty_config
  - /experiment/config/monty/motor_system/informed_no_trans_step_s1@config.monty_config.motor_system_config
  - /experiment/config/monty/sensor_modules/clear_sensor_module_configs@config.monty_config
  - /experiment/config/environment/omniglot@config.env_interface_config
  - /experiment/config/environment_interface/omniglot@config.train_env_interface_args

_target_: tbp.monty.frameworks.experiments.pretraining_experiments.MontySupervisedObjectPretrainingExperiment
config:
  n_train_epochs: 1
  logging:
    output_dir: ${path.expanduser:${oc.env:MONTY_MODELS}/my_trained_models}
    run_name: omniglot_training
  monty_config:
    sensor_module_configs:
      sensor_module_0:
        sensor_module_class: ${monty.class:tbp.monty.frameworks.models.sensor_modules.HabitatSM}
        sensor_module_args:
          sensor_module_id: patch
          features:
            - pose_vectors
            - pose_fully_defined
            - on_object
            - principal_curvatures_log
          save_raw_obs: false
          # Need to set this lower since curvature is generally lower
          pc1_is_pc2_threshold: 1
      sensor_module_1:
        sensor_module_class: ${monty.class:tbp.monty.frameworks.models.sensor_modules.Probe}
        sensor_module_args:
          sensor_module_id: view_finder
          save_raw_obs: false
  train_env_interface_class: ${monty.class:tbp.monty.frameworks.environments.embodied_data.OmniglotEnvironmentInterface}
  train_env_interface_args:
    # Train on the first version of each character (there are 20 drawings for each
    # character in each alphabet, here we see one of them). The default
    # OmniglotEnvironmentInterfaceArgs specify alphabets = [0, 0, 0, 1, 1, 1] and
    # characters = [1, 2, 3, 1, 2, 3]) so in the first episode we will see version 1
    # of character 1 in alphabet 0, in the next episode version 1 of character 2 in
    # alphabet 0, and so on.
    versions: [1, 1, 1, 1, 1, 1]
```

And a config for inference on those trained models could look like this:
```yaml
defaults:
  - /experiment/config/defaults@config
  - /experiment/config/logging/defaults@config.logging
  - /experiment/config/monty/patch_and_view@config.monty_config
  - /experiment/config/monty/learning_modules/clear_learning_module_configs@config.monty_config
  - /experiment/config/monty/sensor_modules/clear_sensor_module_configs@config.monty_config
  - /experiment/config/environment/omniglot@config.env_interface_config
  - /experiment/config/environment_interface/omniglot@config.eval_env_interface_args

_target_: tbp.monty.frameworks.experiments.object_recognition_experiments.MontyObjectRecognitionExperiment
config:
  model_name_or_path: ${path.expanduser:${oc.env:MONTY_MODELS}/omniglot/omniglot_training/pretrained/}
  do_train: false
  n_eval_epochs: 1
  logging:
    run_name: omniglot_inference
  monty_config:
    monty_class: ${monty.class:tbp.monty.frameworks.models.evidence_matching.model.MontyForEvidenceGraphMatching}
    learning_module_configs:
      learning_module_0:
        learning_module_class: ${monty.class:tbp.monty.frameworks.models.evidence_matching.learning_module.EvidenceGraphLM}
        learning_module_args:
          # xyz values are in larger range so need to increase mmd
          max_match_distance: 5
          tolerances:
            patch:
              principal_curvatures_log: ${np.ones:2}
              pose_vectors: ${np.array:[45, 45, 45]}
          # Surface normal always points up, so they are not useful
          feature_weights:
            patch:
              pose_vectors: [0, 1, 0]
          hypotheses_updater_args:
            # We assume the letter is presented upright
            initial_possible_poses: [[0, 0, 0]]
    sensor_module_configs:
      sensor_module_0:
        sensor_module_class: ${monty.class:tbp.monty.frameworks.models.sensor_modules.HabitatSM}
        sensor_module_args:
          sensor_module_id: patch
          features:
            - pose_vectors
            - pose_fully_defined
            - on_object
            - principal_curvatures_log
          save_raw_obs: false
          # Need to set this lower since curvature is generally lower
          pc1_is_pc2_threshold: 1
      sensor_module_1:
        sensor_module_class: ${monty.class:tbp.monty.frameworks.models.sensor_modules.Probe}
        sensor_module_args:
          sensor_module_id: view_finder
          save_raw_obs: false
  eval_env_interface_class: ${monty.class:tbp.monty.frameworks.environments.embodied_data.OmniglotEnvironmentInterface}
  eval_env_interface_args:
    # Using version 1 means testing on the same version of the character as trained.
    # Version 2 is a new drawing of the previously seen characters. In this small test
    # setting these are 3 characters from 2 alphabets.
    versions: [1, 1, 1, 1, 1, 1]
```

> 📘 Follow Along
> To run the above experiment, you first need to download the [Omniglot dataset](https://github.com/brendenlake/omniglot). You can do this by running `cd ~/tbp/data` and `git clone https://github.com/brendenlake/omniglot.git`. You will need to unzip the `omniglot/python/images_background.zip` and `omniglot/python/strokes_background.zip` files.

<<<<<<< HEAD
To test this, go ahead and copy the configs above into the `benchmarks/configs/my_experiments.py` file. To complete the configs, you will need to add the following imports, sensor module config and model_path at the top of the file.
```python
import os
from dataclasses import asdict
from pathlib import Path

import numpy as np

from benchmarks.configs.names import MyExperiments
from tbp.monty.frameworks.config_utils.config_args import (
	LoggingConfig,
	MotorSystemConfigInformedNoTransStepS1,
	PatchAndViewMontyConfig,
	PretrainLoggingConfig,
)
from tbp.monty.frameworks.config_utils.make_env_interface_configs import (
	ExperimentArgs,
	OmniglotEnvironmentInterfaceArgs,
	OmniglotEnvironmentInterfaceConfig,
	SupervisedPretrainingExperimentArgs,
)
from tbp.monty.frameworks.environments import embodied_data as ED
from tbp.monty.frameworks.experiments import (
	MontyObjectRecognitionExperiment,
	MontySupervisedObjectPretrainingExperiment,
)
from tbp.monty.frameworks.models.evidence_matching.learning_module import (
	EvidenceGraphLM
)
from tbp.monty.frameworks.models.evidence_matching.model import (
	MontyForEvidenceGraphMatching
)
from tbp.monty.frameworks.models.sensor_modules import (
	HabitatSM,
	Probe,
)

monty_models_dir = Path(os.getenv("MONTY_MODELS")).expanduser()

pretrain_dir = monty_models_dir / "omniglot"

omniglot_sensor_module_config = dict(
	sensor_module_0=dict(
    	sensor_module_class=HabitatSM,
    	sensor_module_args=dict(
        	sensor_module_id="patch",
        	features=[
            	"pose_vectors",
            	"pose_fully_defined",
            	"on_object",
            	"principal_curvatures_log",
        	],
        	save_raw_obs=False,
        	# Need to set this lower since curvature is generally lower
        	pc1_is_pc2_threshold=1,
    	),
	),
	sensor_module_1=dict(
    	sensor_module_class=Probe,
    	sensor_module_args=dict(
        	sensor_module_id="view_finder",
        	save_raw_obs=False,
    	),
	),
)
```

Finally, you will need to set the `experiments` variable at the bottom of the file to this:
```python
experiments = MyExperiments(
    omniglot_training=omniglot_training,
    omniglot_inference=omniglot_inference,
)
CONFIGS = asdict(experiments)
```
And add the two experiments into the `MyExperiments` class in `benchmarks/configs/names.py`:

```python
@dataclass
class MyExperiments:
    omniglot_training: dict
    omniglot_inference: dict
```
=======
The above configurations are already included in Monty at `conf/experiment/tutorial/omniglot_training.yaml` and `conf/experiment/tutorial/omniglot_inference.yaml`.
>>>>>>> f9acc1f0

You can run training by calling `python run.py experiment=tutorial/omniglot_training` and then inference on these models by calling `python run.py experiment=tutorial/omniglot_inference`. You can check the `eval_stats.csv` file in `~/tbp/results/monty/projects/monty_runs/omniglot_inference/` to see how Monty did. If you copied the code above, it should have recognized all six characters correctly.

> ❗️ Generalization Performance on Omniglot is Bad Without Hierarchy
> Note that we currently don't get good generalization performance on the Omniglot dataset. If you use the commented-out env_interface_config (`eval_env_interface_args=OmniglotEnvironmentInterfaceArgs(versions=[2, 2, 2, 2, 2, 2])`) in the inference config, which shows previously unseen versions of the characters, you will see that performance degrades a lot. This is because the Omniglot characters are fundamentally compositional objects (strokes relative to each other), and compositional objects can only be modeled by stacking two learning modules hierarchically. The above configs do not do this. Our research team is hard at work getting Monty to model compositional objects.

## Example 2: Monty Meets World
Monty Meets World is the code name for our first demo of Monty on real-world data. For a video of this momentous moment (or is that Montymentous?), see our [project showcase page](https://thousandbrainsproject.readme.io/docs/project-showcase#monty-for-object-detection-with-the-ipad-camera).

In this application we test Monty's object recognition skills on 2.5D images, which means a photograph that includes depth information (RGBD). In this case, the pictures are taken with the iPad's TrueDepth camera (the user-facing camera used for face recognition).

In this use case, we assume that Monty has already learned 3D models of the objects, and we just test its inference capabilities. For training, we scanned a set of real-world objects using photogrammetry, providing us with 3D models of the objects. You can find instructions to download this `numenta_lab` dataset [here](https://thousandbrainsproject.readme.io/docs/benchmark-experiments#monty-meets-world). We then render those 3D models in Habitat and learn them by moving a sensor patch over them, just as we do with the YCB dataset. We train Monty in the 3D simulator because in the 2D image setup, Monty has no way of moving around the object and, therefore, would have a hard time learning complete 3D models.

![Dataset: The `numenta_lab` dataset is a collection of 12 real-world objects (left). They are scanned and turned into 3D models using photogrammetry.](../../figures/how-to-use-monty/MMW_dataset.png)
![Training: We move a sensor patch over the 3D model using the Habitat simulator.](../../figures/how-to-use-monty/patchon3dmug.gif#width=500px)

To run this pre-training yourself, you can use the [only_surf_agent_training_numenta_lab_obj](https://github.com/thousandbrainsproject/tbp.monty/blob/2518a246214d8a487e1054da8ac57269e5014399/benchmarks/configs/pretraining_experiments.py#L237) config. Alternatively, you can download the pre-trained models using the [benchmark experiment instructions](https://thousandbrainsproject.readme.io/docs/benchmark-experiments#monty-meets-world).

For inference, we use the RGBD images taken with the iPad camera. Movement is defined as a small patch on the image moving up, down, left, and right. At the beginning of an episode, the depth image is converted into a 3D point cloud with one point per pixel. The sensor's location at every step is then determined by looking up the current center pixel location in that 3D point cloud. Each episode presents Monty with one image, and Monty takes as many steps as needed to make a confident classification of the object and its pose.

![Inference: We move a patch over an RGBD image to recognize the object and it's pose.](../../figures/how-to-use-monty/patchon2dimage.gif#width=500px)

This can be implemented using two custom classes the [SaccadeOnImageEnvironment](https://github.com/thousandbrainsproject/tbp.monty/blob/4bc857580ae6ac015586af1a61b3e292a7827b6f/src/tbp/monty/frameworks/environments/two_d_data.py#L271) and [SaccadeOnImageEnvironmentInterface](https://github.com/thousandbrainsproject/tbp.monty/blob/4bc857580ae6ac015586af1a61b3e292a7827b6f/src/tbp/monty/frameworks/environments/embodied_data.py#L870):
1. `SaccadeOnImageEnvironment`:
   - Defines initialization of all basic variables in the `__init__(patch_size, data_path)` function.
   - Defines the `step(actions)` function, which uses the sensor's current location, the given actions, and their amounts to determine the new location on the image and extract a patch. It updates `self.current_loc` and returns the sensor patch observations as a dictionary.
   - Defines `get_state()`, which returns the current state as a dictionary. The dictionary mostly contains `self.current_loc` and placeholders for the orientation, as the sensor and agent orientation never change.
   - Helper functions such as
     - `switch_to_object(scene_id, scene_version_id)` to load a new image
     - `get_3d_scene_point_cloud` to extract a 3D point cloud from the depth image
     - `get_next_loc(action_name, amount)` to determine valid next locations in pixel space
     - `get_3d_coordinates_from_pixel_indices(pixel_ids)` to get the 3D location from a pixel index
     - `get_image_patch(loc)` to extract a patch at a location in the image.
  	These functions are all used internally within the `__init__`, `step`, and `get_state` functions (except for the `switch_to_object` function, which is called by the `SaccadeOnImageEnvironmentInterface`).
2. `SaccadeOnImageEnvironmentInterface`:
   - Defines initialization of basic variables such as episode and epoch counters in the `__init__` function.
   - Defines the `post_episode` function, which calls `cycle_object` to call the environment's `switch_to_object` function. Using the episode and epoch counters, it keeps track of which image needs to be shown next.


![Custom classes for object recognition in RGBD images](../../figures/how-to-use-monty/MMW_custom_classes.png#width=500px)

An experiment config can then look like this:
```
monty_meets_world_2dimage_inference = dict(
	experiment_class=MontyObjectRecognitionExperiment,
	experiment_args=EvalExperimentArgs(
    	model_name_or_path=model_path_numenta_lab_obj,
    	n_eval_epochs=1,
	),
	logging=ParallelEvidenceLMLoggingConfig(wandb_group="benchmark_experiments"),
	monty_config=PatchAndViewMontyConfig(
    	learning_module_configs=default_evidence_1lm_config,
    	monty_args=MontyArgs(min_eval_steps=min_eval_steps),
    	# move 20 pixels at a time
    	motor_system_config=MotorSystemConfigInformedNoTransStepS20(),
	),
	env_interface_config=WorldImageEnvironmentInterfaceConfig(
    	env_init_args=EnvInitArgsMontyWorldStandardScenes()
	),
	eval_env_interface_class=ED.SaccadeOnImageEnvironmentInterface,
	eval_env_interface_args=WorldImageEnvironmentInterfaceArgs(
    	scenes=list(np.repeat(range(12), 4)),
    	versions=list(np.tile(range(4), 12)),
	),
)
```
For more configs to test on different subsets of the Monty Meets World dataset (such as bright or dark images, hand intrusion, and multiple objects), you can find all RGBD image benchmark configs [here](../../../benchmarks/configs/monty_world_experiments.py).

> 📘 Follow Along
> To run this experiment, you first need to download our 2D image dataset called `worldimages`. You can find instructions for this [here](https://thousandbrainsproject.readme.io/docs/benchmark-experiments#monty-meets-world).
>
> You will also need to [download the pre-trained models](https://thousandbrainsproject.readme.io/docs/getting-started#42-download-pretrained-models). Alternatively, you can run pre-training yourself by running `python benchmarks/run.py -e only_surf_agent_training_numenta_lab_obj`. Running pre-training requires the Habitat simulator and [downloading the `numenta_lab` 3D mesh dataset](https://thousandbrainsproject.readme.io/docs/benchmark-experiments#monty-meets-world).

 Analogous to the previous tutorials, you can copy the config above into the `benchmarks/configs/my_experiments.py` file. You must also add `monty_meets_world_2dimage_inference: dict` to the `MyExperiments` class in `benchmarks/configs/names.py`. Finally, you will need to add the following imports at the top of the `my_experiments.py` file:
```
import os
from dataclasses import asdict
from pathlib import Path

import numpy as np

from benchmarks.configs.defaults import (
	default_evidence_1lm_config,
	min_eval_steps,
	pretrained_dir,
)
from benchmarks.configs.names import MyExperiments
from tbp.monty.frameworks.config_utils.config_args import (
	MontyArgs,
	MotorSystemConfigInformedNoTransStepS20,
	ParallelEvidenceLMLoggingConfig,
	PatchAndViewMontyConfig,
)
from tbp.monty.frameworks.config_utils.make_env_interface_configs import (
	EnvInitArgsMontyWorldStandardScenes,
	EvalExperimentArgs,
	WorldImageEnvironmentInterfaceArgs,
	WorldImageEnvironmentInterfaceConfig,
)
from tbp.monty.frameworks.environments import embodied_data as ED
from tbp.monty.frameworks.experiments import MontyObjectRecognitionExperiment

model_path_numenta_lab_obj = pretrained_dir / "surf_agent_1lm_numenta_lab_obj" / "pretrained"
```

To run the experiment, call `python benchmarks/run.py -e monty_meets_world_2dimage_inference`. If you don't want to log to wandb, add ` wandb_handlers=[]` to `logging`. If you just want to run a quick test on a few of the images, simply adjust the `scenes` and `versions` parameters in the `eval_env_interface_args`.

# Other Things You May Need to Customize
If your application uses sensors different from our commonly used cameras and depth sensors, or you want to extract specific features from your sensory input, you will need to define a custom sensor module. The sensor module receives the raw observations from the environment interface and converts them into the CMP, which contains features at poses. For more details on converting raw observations into the CMP, see our [documentation on sensor modules](https://thousandbrainsproject.readme.io/docs/observations-transforms-sensor-modules).

If your application requires a specific policy to move through the environment or you have a complex actuator to control, you might want to implement a custom `MotorSystem` or `MotorPolicy` class. For more details on our existing motor system and policies, see our [documentation on Monty's policies](https://thousandbrainsproject.readme.io/docs/policy).

Writing those custom classes works the same way as it does for the `EnvironmentInterface` and `EmbodiedEnvironment` classes. For general information, see our documentation on [customizing Monty](https://thousandbrainsproject.readme.io/docs/customizing-monty).

# Conclusion
This tutorial was a bit more text than practical code. This is because every application is different, and we try to convey the general principles here. The first step for any application is to think about if and how the task can be phrased as a sensorimotor environment. What is Monty's action space? How is movement defined? How does it change observations? How do movement and sensation determine the sensor's location and orientation in space? This will then help you figure out how to define a custom `EmbodiedEnvironment` and `EnvironmentInterface` and their associated `__init__`, `step`, `get_state`,`reset`, `pre_episode`, and `post_episode` functions. If you run into issues customizing Monty to your application, please come over to our [Discourse Forum](https://thousandbrains.discourse.group/) and ask for help!<|MERGE_RESOLUTION|>--- conflicted
+++ resolved
@@ -228,93 +228,7 @@
 > 📘 Follow Along
 > To run the above experiment, you first need to download the [Omniglot dataset](https://github.com/brendenlake/omniglot). You can do this by running `cd ~/tbp/data` and `git clone https://github.com/brendenlake/omniglot.git`. You will need to unzip the `omniglot/python/images_background.zip` and `omniglot/python/strokes_background.zip` files.
 
-<<<<<<< HEAD
-To test this, go ahead and copy the configs above into the `benchmarks/configs/my_experiments.py` file. To complete the configs, you will need to add the following imports, sensor module config and model_path at the top of the file.
-```python
-import os
-from dataclasses import asdict
-from pathlib import Path
-
-import numpy as np
-
-from benchmarks.configs.names import MyExperiments
-from tbp.monty.frameworks.config_utils.config_args import (
-	LoggingConfig,
-	MotorSystemConfigInformedNoTransStepS1,
-	PatchAndViewMontyConfig,
-	PretrainLoggingConfig,
-)
-from tbp.monty.frameworks.config_utils.make_env_interface_configs import (
-	ExperimentArgs,
-	OmniglotEnvironmentInterfaceArgs,
-	OmniglotEnvironmentInterfaceConfig,
-	SupervisedPretrainingExperimentArgs,
-)
-from tbp.monty.frameworks.environments import embodied_data as ED
-from tbp.monty.frameworks.experiments import (
-	MontyObjectRecognitionExperiment,
-	MontySupervisedObjectPretrainingExperiment,
-)
-from tbp.monty.frameworks.models.evidence_matching.learning_module import (
-	EvidenceGraphLM
-)
-from tbp.monty.frameworks.models.evidence_matching.model import (
-	MontyForEvidenceGraphMatching
-)
-from tbp.monty.frameworks.models.sensor_modules import (
-	HabitatSM,
-	Probe,
-)
-
-monty_models_dir = Path(os.getenv("MONTY_MODELS")).expanduser()
-
-pretrain_dir = monty_models_dir / "omniglot"
-
-omniglot_sensor_module_config = dict(
-	sensor_module_0=dict(
-    	sensor_module_class=HabitatSM,
-    	sensor_module_args=dict(
-        	sensor_module_id="patch",
-        	features=[
-            	"pose_vectors",
-            	"pose_fully_defined",
-            	"on_object",
-            	"principal_curvatures_log",
-        	],
-        	save_raw_obs=False,
-        	# Need to set this lower since curvature is generally lower
-        	pc1_is_pc2_threshold=1,
-    	),
-	),
-	sensor_module_1=dict(
-    	sensor_module_class=Probe,
-    	sensor_module_args=dict(
-        	sensor_module_id="view_finder",
-        	save_raw_obs=False,
-    	),
-	),
-)
-```
-
-Finally, you will need to set the `experiments` variable at the bottom of the file to this:
-```python
-experiments = MyExperiments(
-    omniglot_training=omniglot_training,
-    omniglot_inference=omniglot_inference,
-)
-CONFIGS = asdict(experiments)
-```
-And add the two experiments into the `MyExperiments` class in `benchmarks/configs/names.py`:
-
-```python
-@dataclass
-class MyExperiments:
-    omniglot_training: dict
-    omniglot_inference: dict
-```
-=======
 The above configurations are already included in Monty at `conf/experiment/tutorial/omniglot_training.yaml` and `conf/experiment/tutorial/omniglot_inference.yaml`.
->>>>>>> f9acc1f0
 
 You can run training by calling `python run.py experiment=tutorial/omniglot_training` and then inference on these models by calling `python run.py experiment=tutorial/omniglot_inference`. You can check the `eval_stats.csv` file in `~/tbp/results/monty/projects/monty_runs/omniglot_inference/` to see how Monty did. If you copied the code above, it should have recognized all six characters correctly.
 
