--- conflicted
+++ resolved
@@ -57,13 +57,8 @@
 )
 
 first_experiment = dict(
-<<<<<<< HEAD
-    experiment_class=MontyExperiment,
+    experiment_class=MontySupervisedObjectPretrainingExperiment,
     logging=LoggingConfig(
-=======
-    experiment_class=MontySupervisedObjectPretrainingExperiment,
-    logging_config=LoggingConfig(
->>>>>>> 9550d3d7
         log_parallel_wandb=False,
         run_name="test",
         output_dir=os.path.expanduser(
