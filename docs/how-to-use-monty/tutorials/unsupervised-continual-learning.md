---
title: Unsupervised Continual Learning
---

# Introduction

This tutorial demonstrates how to configure and run Monty experiments for [unsupervised continual learning](../../how-monty-works/experiment.md#different-phases-of-learning). In this regime, Monty learns while it explores an object and attempts to identify its identity and pose. If an object has been recognized as a previously seen item, then any knowledge gained during its exploration is added to an existing model and committed to memory. If Monty does not recognize the object, then a new model is generated for the object and stored. In this way, Monty jointly performs unsupervised learning and object/pose recognition. This mode of operation is distinct from those used in our tutorials on [pretraining](pretraining-a-model.md) and [model evaluation](running-inference-with-a-pretrained-model.md) in which learning and inference were performed in separate stages which is useful for more controlled experiments on one of the two. This tutorial is closer to the ultimate vision of Monty, where learning and inference are closely intertwined, much as they are in humans.

Our model will have one surface agent connected to one sensor module connected to one learning module. Our dataset will be comprised of two objects in the [YCB](https://www.ycbbenchmarks.com/) dataset, and each will be shown at a different random rotation for each episode. Monty will see each object three times in total.

> 📘 Don't have the YCB Dataset Downloaded?
> You can find instructions for downloading the YCB dataset [here](../getting-started.md#41-download-the-ycb-dataset).
>

# Setting up the Experiment Config for Continual Learning

To follow along, open the `conf/experiment/tutorial/surf_agent_2obj_unsupervised.yaml` file.

```yaml
defaults:
  - /experiment/config/defaults@config
  - /experiment/config/logging/csv@config.logging
  # Set up monty, including LM, SM, and motor system. We will use the default
  # sensor modules (1 habitat surface patch, one logging view finder), motor system,
  # and connectivity matrices given by `surface_and_view`.
  - /experiment/config/monty/surface_and_view@config.monty_config
  - /experiment/config/monty/args/clear_monty_args@config.monty_config
  - /experiment/config/monty/args/defaults@config.monty_config.monty_args
  - /experiment/config/monty/learning_modules/clear_learning_module_configs@config.monty_config
  - /experiment/config/environment/surface_view_finder_mount_habitat@config.env_interface_config
  - /experiment/config/environment_interface/per_object@config.train_env_interface_args

_target_: tbp.monty.frameworks.experiments.object_recognition_experiments.MontyObjectRecognitionExperiment
config:
  # Not running eval here. The only difference between training and evaluation
  # is that during evaluation, no models are updated.
  do_eval: false
  n_train_epochs: 3
  max_train_steps: 2000
  max_total_steps: 5000
  logging:
    python_log_level: INFO
    output_dir: ${path.expanduser:"~/tbp/results/monty/projects"}
    run_name: surf_agent_2obj_unsupervised
  monty_config:
    monty_args:
      # Take 1000 exploratory steps after recognizing the object to collect more
      # information about it.
      num_exploratory_steps: 1000
      # Require at least 100 steps before recognizing an object
      # to avoid early misclassifications when we have few objects in memory.
      min_train_steps: 100
    learning_module_configs:
      learning_module_0:
        learning_module_class: ${monty.class:tbp.monty.frameworks.models.evidence_matching.learning_module.EvidenceGraphLM}
        learning_module_args:
          max_match_distance: 0.01
          # Tolerances within which features must match stored values in order to add
          # evidence to a hypothesis.
          tolerances:
            patch:
              hsv: ${np.array:[0.05, 0.1, 0.1]}
              principal_curvatures_log: [1, 1]
          feature_weights:
            patch:
              # Weighting saturation and value less since these might change under different
              # lighting conditions.
              hsv: ${np.array:[1, 0.5, 0.5]}
          x_percent_threshold: 20
          # Thresholds to use for when two points are considered different enough to
          # both be stored in memory.
          graph_delta_thresholds:
            patch:
              distance: 0.01
              pose_vectors: ${np.array:[np.pi / 8, np.pi * 2, np.pi * 2]}
              principal_curvatures_log: [1.0, 1.0]
              hsv: [0.1, 1, 1]
          # object_evidence_threshold sets a minimum threshold on the amount of evidence we have
          # for the current object in order to converge; while we can also set min_steps
          # for the experiment, this puts a more stringent requirement that we've had
          # many steps that have contributed evidence.
          object_evidence_threshold: 100
          # Symmetry evidence (indicating possibly symmetry in rotations) increments a lot
          # after 100 steps and easily reaches the default required evidence. The below
          # parameter value partially addresses this, altough we note these are temporary
          # fixes and we intend to implement a more principled approach in the future.
          required_symmetry_evidence: 20
          hypotheses_updater_args:
            max_nneighbors: 5
  train_env_interface_class: ${monty.class:tbp.monty.frameworks.environments.embodied_data.InformedEnvironmentInterface}
  train_env_interface_args:
    # Here we specify which objects to learn. We are going to use the mug and bowl
    # from the YCB dataset.
    object_names:
      - mug
      - bowl
    object_init_sampler:
      _target_: tbp.monty.frameworks.config_utils.make_env_interface_configs.RandomRotationObjectInitializer

```

If you have read our previous tutorials on [pretraining](pretraining-a-model.md) or [running inference with a pretrained model](running-inference-with-a-pretrained-model.md), you may spot a few differences in this setup. For pretraining, we used the `MontySupervisedObjectPretrainingExperiment` class which also performs training (and not evaluation). While that was a training-only setup, it is different from our unsupervised continual learning config since it supplies object labels to learning modules. For running inference with a pretrained model, we used the `MontyObjectRecognitionExperiment` class but specified that we only wanted to perform evaluation (i.e., `do_train: false` and `do_eval: true`). In contrast, here we used the `MontyObjectRecognitionExperiment` with arguments `do_train: true` and `do_eval: false`. This combination of experiment class and `do_train`/`do_eval` arguments is specific to unsupervised continual learning. We have also increased `min_training_steps`, `object_evidence_threshold`, and `required_symmetry_evidence` to avoid early misclassification when there are fewer objects in memory.

Besides these crucial changes, we have also made a few minor adjustments to simplify the rest of the configs. First, we did not explicitly define our sensor module or motor system configs. This is because we are using `/experiment/config/monty/surface_and_view`'s default sensor modules, motor system, and matrices that define connectivity between agents, sensors, and learning modules. Second, we are using a `RandomRotationObjectInitializer` which randomly rotates an object at the beginning of each episode rather than rotating an object by a specific user-defined rotation. Third, we are using the `/experiment/config/logging/csv` configuration. This is equivalent to setting up a default logging configuration and specifying that we only want a `BasicCSVStatsHandler`, but it's a bit more succinct.

# Running the Unsupervised Continual Learning Experiment

To run this experiment, call the `run.py` script with an experiment name as the `experiment` argument like so:

```shell
python run.py experiment=tutorial/surf_agent_2obj_unsupervised
```

# Inspecting the Results
Once complete, you can inspect the simulation results and visualize the learned models. The logs are located at `~/tbp/results/monty/projects/surf_agent_2obj_unsupervised`. Open `train_stats.csv`, and you should see a table with six rows--one row for each episode. The first 7 columns should look something like this:

![](../../figures/how-to-use-monty/unsupervised_stats.png)

During epoch 0, Monty saw the mug and bowl objects for the first time. Since the observations collected during these episodes do not match any objects stored in memory, Monty reports that `no_match` has been found in the **primary_performance_column**. When no match has been found, Monty creates a new object ID for the unrecognized object and stores the learned model in memory. In the **result** column, we see that the new IDs for the mug and bowl are `new_object_0` and `new_object_1`, respectively. The objects don't have meaningful names, since no labels are provided.

In all subsequent episodes, Monty correctly identified the objects as indicated by `correct` in the **primary_performance** column. When Monty finds a match for an object in its memory, it does not simply terminate the episode. Instead, it continues to explore the object for `num_exploratory_steps` steps and then updates the object model with the new information collected during the episode.

Note that Monty receives minimal information about when a new epoch has started, with the only indication of this being that evidence scores are reset to 0 (an assumption which we intend to relax in the future). If a new object was introduced in the second or third epoch it should again detect no_match and learn a new model for this object. Also note that for logging purposes we save which object was sensed during each episode and what model was updated or associated with this object. Monty has no access to this information. It can happen that multiple objects are merged into one object or that multiple models are learned for one object. This is tracked in `mean_objects_per_graph` and `mean_graphs_per_object` in the .csv statistics as well as in `possible_match_sources` for each model to calculate whether the performance was `correct` or `confused`.

We can visualize how models are acquired and refined by plotting an object's model after different epochs. To do so, create a script and paste in the following code. The name and location of the script is arbitrary, but we called it `unsupervised_learning_analysis.py` and placed it at `~/monty_scripts`.
```python
import os
from pathlib import Path

import matplotlib.pyplot as plt
import torch

from tbp.monty.frameworks.models.object_model import GraphObjectModel
from tbp.monty.frameworks.utils.plot_utils_dev import plot_graph


def load_graph(exp_dir: str, epoch: int, object_name: str) -> GraphObjectModel:
<<<<<<< HEAD
    model_path = os.path.join(exp_dir, str(epoch), "model.pt")
=======
    load_lm_models = {}
    model_path = Path(exp_dir) / str(epoch) / "model.pt"
>>>>>>> bf2d4612
    state_dict = torch.load(model_path)
    return state_dict["lm_dict"][0]["graph_memory"][object_name]["patch"]


exp_dir = os.path.expanduser(
    "~/tbp/results/monty/projects/surf_agent_2obj_unsupervised"
)
n_epochs = 3
obj_name = "new_object1"   # The generated object ID corresponding to the bowl

# Load object graphs
graphs = [load_graph(exp_dir, epoch, obj_name) for epoch in range(n_epochs)]

fig = plt.figure(figsize=(8, 3))
for epoch in range(n_epochs):
    ax = fig.add_subplot(1, n_epochs, epoch + 1, projection="3d")
    plot_graph(graphs[epoch], ax=ax)
    ax.view_init(137, 40, 0)
    ax.set_title(f"epoch {epoch}")
fig.suptitle("Bowl Object Models")
fig.tight_layout()
plt.show()

```
After running this script, you should see a plot with three views of the bowl object model at each epoch like so:

![The bowl object model after each epoch](../../figures/how-to-use-monty/unsupervised_bowl_object_models.png)

After Monty's first pass (epoch 0), Monty's internal model of the bowl is somewhat incomplete. As Monty continues to encounter the bowl in subsequent epochs, the model becomes further refined by new observations. In this way, Monty learns about new and existing object continuously without the need for supervision or distinct training periods. To update existing models, the detected pose is used to transform new observations into the existing models reference frame. For more details on how learning modules operate in this mode, see our documentation on [how learning modules work](../../how-monty-works/learning-module.md).

Thus far we have demonstrated how to build models that use a single sensor module connected to one learning module. In the [next tutorial](multiple-learning-modules.md), we will demonstrate how to configure multiple sensors and connect them to multiple learning modules to perform faster inference.<|MERGE_RESOLUTION|>--- conflicted
+++ resolved
@@ -135,12 +135,7 @@
 
 
 def load_graph(exp_dir: str, epoch: int, object_name: str) -> GraphObjectModel:
-<<<<<<< HEAD
-    model_path = os.path.join(exp_dir, str(epoch), "model.pt")
-=======
-    load_lm_models = {}
     model_path = Path(exp_dir) / str(epoch) / "model.pt"
->>>>>>> bf2d4612
     state_dict = torch.load(model_path)
     return state_dict["lm_dict"][0]["graph_memory"][object_name]["patch"]
 
