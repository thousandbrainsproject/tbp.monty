--- conflicted
+++ resolved
@@ -45,10 +45,6 @@
 | <a href="https://thousandbrains.discourse.group/" style="display: flex; align-items: center;"><img src="../figures/overview/discourse.png" alt="Forum" height="15" style="opacity: 1; transition: opacity 0.2s; &:hover { opacity: 0.8; }" pointer-events="none">&nbsp;Community&nbsp;Forum</a> | Discuss ideas, ask questions and connect with other community members |
 | <a href="https://thousandbrains.org/" style="display: flex; align-items: center;"><img src="../figures/overview/website.png" alt="Website" height="15" style="opacity: 1; transition: opacity 0.2s; &:hover { opacity: 0.8; }" pointer-events="none">&nbsp;Official&nbsp;Website</a> | Learn about our mission, team and the science behind the project |
 | <a href="https://www.youtube.com/@thousandbrainsproject" style="display: flex; align-items: center;"><img src="../figures/overview/youtube.png" alt="YouTube" height="15" style="opacity: 1; transition: opacity 0.2s; &:hover { opacity: 0.8; }" pointer-events="none">&nbsp;YouTube&nbsp;Channel</a> | Watch tutorials, technical deep-dives and project updates |
-<<<<<<< HEAD
-| <a href="https://bsky.app/profile/1000brainsproj.bsky.social" style="display: flex; align-items: center;"><img src="../figures/overview/bluesky.png" alt="Bluesky" height="15" style="opacity: 1; transition: opacity 0.2s; &:hover { opacity: 0.8; }" pointer-events="none">&nbsp;Bluesky</a> <a href="https://x.com/1000brainsproj" style="display: flex; align-items: center;"><img src="../figures/overview/twitter.png" alt="Twitter" height="15" style="opacity: 1; transition: opacity 0.2s; &:hover { opacity: 0.8; }" pointer-events="none">&nbsp;Twitter</a> | Get the latest news and announcements, and engage with our community |
-| <a href="https://www.linkedin.com/showcase/thousand-brains-project" style="display: flex; align-items: center;"><img src="../figures/overview/linkedin.png" alt="LinkedIn" height="15" style="opacity: 1; transition: opacity 0.2s; &:hover { opacity: 0.8; }" pointer-events="none">&nbsp;LinkedIn&nbsp;Page</a> | Get the latest news and announcements |
-=======
 | <a href="https://bsky.app/profile/1000brainsproj.bsky.social" style="display: flex; align-items: center;"><img src="../figures/overview/bluesky.png" alt="Bluesky" height="15" style="opacity: 1; transition: opacity 0.2s; &:hover { opacity: 0.8; }" pointer-events="none">&nbsp;Bluesky</a> <a href="https://x.com/1000brainsproj" style="display: flex; align-items: center;"><img src="../figures/overview/twitter.png" alt="X/Twitter" height="15" style="opacity: 1; transition: opacity 0.2s; &:hover { opacity: 0.8; }" pointer-events="none">&nbsp;X/Twitter</a> | Get the latest news and announcements, and engage with our community |
 | <a href="https://www.linkedin.com/showcase/thousand-brains-project" style="display: flex; align-items: center;"><img src="../figures/overview/linkedin.png" alt="LinkedIn" height="15" style="opacity: 1; transition: opacity 0.2s; &:hover { opacity: 0.8; }" pointer-events="none">&nbsp;LinkedIn&nbsp;Page</a> | Get the latest news and announcements |
 
@@ -56,13 +52,12 @@
 If you're writing a publication that references the Thousand Brains Project, please cite our TBP whitepaper:
 ```
 @misc{thousandbrainsproject2024,
-      title={The Thousand Brains Project: A New Paradigm for Sensorimotor Intelligence}, 
+      title={The Thousand Brains Project: A New Paradigm for Sensorimotor Intelligence},
       author={Viviane Clay and Niels Leadholm and Jeff Hawkins},
       year={2024},
       eprint={2412.18354},
       archivePrefix={arXiv},
       primaryClass={cs.AI},
-      url={https://arxiv.org/abs/2412.18354}, 
+      url={https://arxiv.org/abs/2412.18354},
 }
-```
->>>>>>> d4256edb
+```