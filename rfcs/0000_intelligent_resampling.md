--- conflicted
+++ resolved
@@ -159,11 +159,7 @@
 3. Temporal consistency across multiple timesteps. To increase confidence in re-anchoring decisions, we could **delay** re-anchoring until multiple consistent feature matches are observed across several steps. This approach may also better reflects real-world experiences, where we may accumulate/experience features at several locations (or across time in case of looking at objects through straws) - the relative positions of multiple features and experiential history provide stronger localization cues than a single distinctive feature match. 
 4. Frequency control: The re-anchoring frequency should be a configurable parameter. We may need to disable re-anchoring during early exploration phases until sufficient steps have been taken, or adjust frequency of re-anchoring inversely proportional to number of steps.
 
-<<<<<<< HEAD
-## 2. How can we implement and test resampling informed by out-of-reference-frame movement?
-=======
 ## 2. How can we use out-of-reference-frame movement to efficiently eliminate hypotheses?
->>>>>>> 958697e6
 
 The aim of this question is to eliminate hypotheses when they have moved outside the object's reference frame. Figure 1 illustrates this scenario.
 
