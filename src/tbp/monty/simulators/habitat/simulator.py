--- conflicted
+++ resolved
@@ -18,11 +18,7 @@
 
 from collections import defaultdict
 from pathlib import Path
-<<<<<<< HEAD
-from typing import Any, Dict, List, Optional, Sequence
-=======
-from typing import Dict, List, Sequence
->>>>>>> 651fdd6a
+from typing import Any, Dict, List, Sequence
 
 import habitat_sim
 import magnum as mn
@@ -226,11 +222,7 @@
         position: VectorXYZ = (0.0, 0.0, 0.0),
         rotation: QuaternionWXYZ = (1.0, 0.0, 0.0, 0.0),
         scale: VectorXYZ = (1.0, 1.0, 1.0),
-<<<<<<< HEAD
         semantic_id: SemanticID | None = None,
-=======
-        semantic_id: str | None = None,
->>>>>>> 651fdd6a
         enable_physics=False,
         object_to_avoid=False,
         primary_target_object: ObjectID | None = None,
