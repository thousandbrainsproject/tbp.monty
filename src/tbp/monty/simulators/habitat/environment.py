--- conflicted
+++ resolved
@@ -141,11 +141,7 @@
         position: VectorXYZ = (0.0, 0.0, 0.0),
         rotation: QuaternionWXYZ = (1.0, 0.0, 0.0, 0.0),
         scale: VectorXYZ = (1.0, 1.0, 1.0),
-<<<<<<< HEAD
         semantic_id: SemanticID | None = None,
-=======
-        semantic_id: str | None = None,
->>>>>>> 651fdd6a
         enable_physics=False,
         object_to_avoid=False,
         primary_target_object: ObjectID | None = None,
