# Copyright 2025 Thousand Brains Project
# Copyright 2022-2024 Numenta Inc.
#
# Copyright may exist in Contributors' modifications
# and/or contributions to the work.
#
# Use of this source code is governed by the MIT
# license that can be found in the LICENSE file or at
# https://opensource.org/licenses/MIT..
from __future__ import annotations

import uuid
from collections import defaultdict
from typing import Tuple

import habitat_sim
import numpy as np
import quaternion as qt
from habitat_sim.agent import ActionSpec, ActuationSpec, AgentConfiguration, AgentState
from typing_extensions import Literal

from tbp.monty.frameworks.agents import AgentID

from .sensors import RGBDSensorConfig, SemanticSensorConfig, SensorConfig

__all__ = [
    "HabitatAgent",
    "SingleSensorAgent",
    "MultiSensorAgent",
]

ActionSpaceName = Literal["absolute_only", "distant_agent", "surface_agent"]
Vector3 = Tuple[float, float, float]
Quaternion = Tuple[float, float, float, float]
Size = Tuple[int, int]


class HabitatAgent:
    """Habitat agent wrapper.

    Agents are used to define moveable bodies in the environment.
    Every habitat agent will inherit from this class.

    Attributes:
        agent_id: Unique ID of this agent in env. Observations returned by environment
            will be mapped to this id. ``{"agent_id": {"sensor": [...]}}``. Actions
            provided by this sensor module will be prefixed by this id. i.e.
            "agent_id.move_forward"
        position: Module initial position in meters. Default (0, 1.5, 0)
        rotation: Module initial rotation quaternion. Default (1, 0, 0, 0)
        height: Module height in meters. Default 0.0
    """

    def __init__(
        self,
        agent_id: AgentID | None,
        position: Vector3 = (0.0, 1.5, 0.0),
        rotation: Quaternion = (1.0, 0.0, 0.0, 0.0),
        height: float = 0.0,
    ):
        if agent_id is None:
            agent_id = AgentID(uuid.uuid4().hex)
        self.agent_id = agent_id
        self.position = position
        self.rotation = rotation
        self.height = height
        self.sensors: list[SensorConfig] = []

    def get_spec(self) -> AgentConfiguration:
        """Returns a habitat-sim agent configuration.

        Returns:
            Spec created from this sensor module configuration.
        """
        spec = AgentConfiguration()
        spec.height = self.height
        for sensor in self.sensors:
            spec.sensor_specifications.extend(sensor.get_specs())
        return spec

    def initialize(self, simulator):
        """Initialize habitat-sim agent runtime state.

        This method must be called to update the agent and sensors runtime
        instance. This is necessary because some of the configuration attributes
        requires access to the instanciated node.

        Args:
            simulator: Instantiated :class:`.HabitatSim` instance
        """
        # Initialize agent state
        agent_state = AgentState()
        agent_state.position = self.position
        rotation = np.quaternion(*self.rotation)
        agent_state.rotation = rotation
        simulator.initialize_agent(self.agent_id, agent_state)

    def process_observations(self, agent_obs) -> dict:
        """Callback processing raw habitat agent observations to Monty-compatible ones.

        Args:
            agent_obs: Agent raw habitat-sim observations

        Returns:
            The processed observations grouped by sensor_id
        """
        # Habitat raw sensor observations are flat where the observation key is
        # composed of the `sensor_id.sensor_type`. The default agent starts by
        # grouping habitat raw observation by sensor_id and sensor_type.
        obs_by_sensor = defaultdict(dict)
        for sensor_key, data in agent_obs.items():
            sensor_id, sensor_type = sensor_key.split(".")
            obs_by_sensor[sensor_id][sensor_type] = data

        # Call each sensor to postprocess the observation data
        for sensor in self.sensors:
            sensor_id = sensor.sensor_id
            sensor_obs = obs_by_sensor.get(sensor_id)
            if sensor_obs is not None:
                obs_by_sensor[sensor_id] = sensor.process_observations(sensor_obs)

        return obs_by_sensor


def action_space(
    action_space_type: ActionSpaceName,
    agent_id: str,
    translation_step: float,
    rotation_step: float,
) -> dict[str, ActionSpec]:
    """Generate an action space for a given action space type.

    Action space can be absolute, for distant-agent, or for surface-agent.
    This method is only used in a couple of unit tests at the moment.
    If not, use a default action space.
    Action spaces are formatted as Tuple of lists, with elements:
        0: action name
        1: (initial) action amount
        2: (initial) constraint

    Args:
        action_space_type: The type of action space to generate.
        agent_id: The ID of the agent.
        translation_step: The translation step.
        rotation_step: The rotation step.

    Returns:
        The generated action space.
    """
    absolute_only_action_space: list[
        tuple[str, float | list[float | qt.quaternion], float | None]
    ] = [
        ("set_yaw", 0.0, None),
        ("set_agent_pitch", 0.0, None),
        ("set_sensor_pitch", 0.0, None),
        ("set_agent_pose", [[0.0, 0.0, 0.0], qt.one], None),
        ("set_sensor_rotation", [[qt.one]], None),
        ("set_sensor_pose", [[0.0, 0.0, 0.0], qt.one], None),
    ]
    distant_agent_action_space: list[
        tuple[str, float | list[float | qt.quaternion], float | None]
    ] = [
        ("move_forward", translation_step, None),
        ("turn_left", rotation_step, None),
        ("turn_right", rotation_step, None),
        ("look_up", rotation_step, 90.0),
        ("look_down", rotation_step, 90.0),
        ("set_agent_pose", [[0.0, 0.0, 0.0], qt.one], None),
        ("set_sensor_rotation", [[qt.one]], None),
    ]
    surface_agent_action_space: list[
        tuple[str, float | list[float | qt.quaternion], float | None]
    ] = [
        ("move_forward", translation_step, None),
        ("move_tangentially", translation_step, None),
        ("orient_horizontal", rotation_step, None),
        ("orient_vertical", rotation_step, None),
        ("set_agent_pose", [[0.0, 0.0, 0.0], qt.one], None),
        ("set_sensor_rotation", [[qt.one]], None),
    ]
    if action_space_type == "absolute_only":
        action_spec = absolute_only_action_space
    elif action_space_type == "distant_agent":
        action_spec = distant_agent_action_space
    elif action_space_type == "surface_agent":
        action_spec = surface_agent_action_space

    action_space: dict[str, ActionSpec] = {}
    for action in action_spec:
        action_space[f"{agent_id}.{action[0]}"] = ActionSpec(
            f"{action[0]}",
            ActuationSpec(amount=action[1], constraint=action[2]),  # type: ignore[arg-type]
        )

    return action_space


class MultiSensorAgent(HabitatAgent):
    """Minimal version of a HabitatAgent with multiple RGBD sensors mounted.

    The RGBD sensors are mounted to the same movable object (like two go-pros
    mounted to a helmet) with the following pre-defined actions:

        - "`agent_id`.move_forward": Move camera forward using `translation_step`
        - "`agent_id`.turn_left": Turn camera left `rotation_step`
        - "`agent_id`.turn_right": Turn camera right `rotation_step`
        - "`agent_id`.look_up": Turn the camera up `rotation_step`
        - "`agent_id`.look_down": Turn the camera down `rotation_step`
        - "`agent_id`".set_yaw" : Set camera agent absolute yaw value
        - "`agent_id`".set_sensor_pitch" : Set camera sensor absolute pitch value
        - "`agent_id`".set_agent_pitch" : Set camera agent absolute pitch value

    Each camera will return the following observations:

        - "sensor_ids[i].rgba": Color information for every pixel (x, y, 4)
        - "sensor_ids[i].depth": Depth information for every pixel (x, y, 1)
        - "sensor_ids[i].semantic": Optional object semantic information for every pixel
                                    (x, y, 1)

        where i is an integer indexing the list of sensor_ids.

    Note:
        The parameters `resolutions`, `rotations` and so on effectively specify
        both the number of sensors, and the sensor parameters. For N sensors,
        specify a list of N `resolutions`, and so on. All lists must be the same
        length. By default, a list of length one will be provided. Therefore, do
        not leave an argument blank if you wish to run a simulation with N > 1
        sensors.

    Note:
        The parameters `translation_step` and `rotation_step` are set to 0 by
        default. All action amounts should be specified by the MotorSystem.

    Attributes:
        agent_id: Actions provided by this camera will be prefixed by this id.
            Default "camera"
        sensor_ids: List of ids for each sensor. Actions are prefixed with agent id,
            but observations are prefixed with sensor id.
        resolutions: List of camera resolutions (width, height). Defaut = (16, 16)
        positions: List of camera initial absolute positions in meters, relative
            to the agent.
        rotations: List of camera rotations (quaternion). Default (1, 0, 0, 0)
        zooms: List of camera zoom multipliers. Use >1 to increase, 0<factor<1 to
            decrease. Default 1.0
        semantics: List of booleans deciding if each RGBD sensor also gets a semantic
            sensor with it. Default = False
        height: Height of the mount itself in meters. Default 0.0 (but position of
            the agent will be 1.5 meters in "height" dimension)
        rotation_step: Rotation step in degrees used by the `turn_*` and
            `look_*` actions. Default 0 degrees
        translation_step: Translation step is meters used by the `move_*` actions.
            Default: 0m
        action_space_type: Decides between three action spaces.
            "distant_agent" actions saccade like a ball-in-socket joint, viewing an
            object from a distance "surface_agent" actions orient to an object surface
            and move tangentially along it "absolute_only" actions are movements in
            absolute world coordinates only
    """

    def __init__(
        self,
        agent_id: AgentID | None,
        sensor_ids: tuple[str],
        position: Vector3 = (0.0, 1.5, 0.0),  # Agent position
        rotation: Quaternion = (1.0, 0.0, 0.0, 0.0),
        height: float = 0.0,
        rotation_step: float = 0.0,
        translation_step: float = 0.0,
        action_space_type: ActionSpaceName = "distant_agent",
        resolutions: tuple[Size] = ((16, 16),),
        positions: tuple[Vector3] = ((0.0, 0.0, 0.0),),
        rotations: tuple[Quaternion] = ((1.0, 0.0, 0.0, 0.0),),
        zooms: tuple[float] = (1.0,),
        semantics: tuple[bool] = (False,),
    ):
        super().__init__(agent_id, position, rotation, height)
        if sensor_ids is None:
            sensor_ids = (uuid.uuid4().hex,)
        self.sensor_ids = sensor_ids
        self.rotation_step = rotation_step
        self.translation_step = translation_step
        self.action_space_type: ActionSpaceName = action_space_type
        self.resolutions = resolutions
        self.positions = positions
        self.rotations = rotations
        self.zooms = zooms
        self.semantics = semantics

        param_lists = [
            self.sensor_ids,
            self.resolutions,
            self.positions,
            self.rotations,
            self.zooms,
            self.semantics,
        ]
        num_sensors = len(self.sensor_ids)
        assert all(len(p) == num_sensors for p in param_lists)

        for sid, res, pos, rot, zoom, sem in zip(*param_lists):
            # Add RGBD Camera
            sensor_position = (pos[0], pos[1] + self.height, pos[2])
            rgbd_sensor = RGBDSensorConfig(
                sensor_id=sid,
                position=sensor_position,
                rotation=rot,
                resolution=res,
                zoom=zoom,
            )
            self.sensors.append(rgbd_sensor)

            # Add optional semantic sensor
            if sem:
                semantic_sensor = SemanticSensorConfig(
                    sensor_id=sid,
                    position=sensor_position,
                    rotation=rot,
                    resolution=res,
                    zoom=zoom,
                )
                self.sensors.append(semantic_sensor)

    def get_spec(self):
        spec = super().get_spec()
        spec.action_space = action_space(
            self.action_space_type,
            self.agent_id,
            self.translation_step,
            self.rotation_step,
        )
        return spec

    def initialize(self, simulator):
        """Initialize agent runtime state.

        This method must be called by :class:`.HabitatSim` to update the agent
        and sensors runtime instance. This is necessary because some of the
        configuration attributes requires access to the instanciated scene node.

        Args:
            simulator: Instantiated :class:`.HabitatSim` instance
        """
        super().initialize(simulator)

        # Initialze camera zoom
        agent = simulator.get_agent(self.agent_id)
        for i, sensor_id in enumerate(self.sensor_ids):
            zoom = self.zooms[i]
            sensor_types = ["rgba", "depth"]
            if self.semantics[i]:
                sensor_types.append("semantic")
            for s in sensor_types:
                # FIXME: Using protected member `_sensor`
                camera = agent._sensors[f"{sensor_id}.{s}"]
                camera.zoom(zoom)


class SingleSensorAgent(HabitatAgent):
    """Minimal version of a HabitatAgent.

    This is the special case of :class:`MultiSensorAgent` when there is at most 1
    RGBD and 1 semantic sensor. Thus, the arguments are single values instead of
    lists.
    """

    def __init__(
        self,
        agent_id: AgentID | None,
        sensor_id: str,
        agent_position: Vector3 = (0.0, 1.5, 0.0),
        sensor_position: Vector3 = (0.0, 0.0, 0.0),
        rotation: Quaternion = (1.0, 0.0, 0.0, 0.0),
        height: float = 0.0,
        resolution: Size = (16, 16),
        zoom: float = 1.0,
        semantic: bool = False,
        rotation_step: float = 0.0,
        translation_step: float = 0.0,
<<<<<<< HEAD
        action_space: tuple | None = None,
        action_space_type: str = "distant_agent",
=======
        action_space_type: ActionSpaceName = "distant_agent",
>>>>>>> 8cdf7a48
    ):
        """Initialize agent runtime state.

        Note that like the multi-sensor agent, the position of the agent is treated
        separately from the position of the sensor (which is relative to the agent).
        """
        super().__init__(agent_id, agent_position, rotation, height)

        if sensor_id is None:
            sensor_id = uuid.uuid4().hex
        self.sensor_id = sensor_id
        self.sensor_position = sensor_position
        self.resolution = resolution
        self.zoom = zoom
        self.semantic = semantic
        self.rotation_step = rotation_step
        self.translation_step = translation_step
        self.action_space_type: ActionSpaceName = action_space_type

        # Add RGBD Camera
        effective_sensor_position = (
            self.sensor_position[0],
            self.sensor_position[1] + self.height,
            self.sensor_position[2],
        )
        rgbd_sensor = RGBDSensorConfig(
            sensor_id=self.sensor_id,
            position=effective_sensor_position,
            rotation=self.rotation,
            resolution=self.resolution,
            zoom=self.zoom,
        )
        self.sensors.append(rgbd_sensor)

        # Add optional semantic sensor
        if self.semantic:
            semantic_sensor = SemanticSensorConfig(
                sensor_id=self.sensor_id,
                position=effective_sensor_position,
                rotation=self.rotation,
                resolution=self.resolution,
                zoom=self.zoom,
            )
            self.sensors.append(semantic_sensor)

    def get_spec(self):
        spec = super().get_spec()
        spec.action_space = action_space(
            self.action_space_type,
            self.agent_id,
            self.translation_step,
            self.rotation_step,
        )
        return spec

    def initialize(self, simulator):
        """Initialize agent runtime state.

        This method must be called by :class:`.HabitatSim` to update the agent
        and sensors runtime instance. This is necessary because some of the
        configuration attributes requires access to the instanciated scene node.

        Args:
            simulator: Instantiated :class:`.HabitatSim` instance
        """
        super().initialize(simulator)

        # Update camera zoom only when Zoom value is different than 1x
        if self.zoom != 1.0:
            agent = simulator.get_agent(self.agent_id)
            agent_config = agent.agent_config
            for sensor in agent_config.sensor_specifications:
                if isinstance(sensor, habitat_sim.CameraSensorSpec):
                    # FIXME: Using protected member `_sensor`
                    camera = agent._sensors[sensor.uuid]
                    camera.zoom(self.zoom)<|MERGE_RESOLUTION|>--- conflicted
+++ resolved
@@ -376,12 +376,7 @@
         semantic: bool = False,
         rotation_step: float = 0.0,
         translation_step: float = 0.0,
-<<<<<<< HEAD
-        action_space: tuple | None = None,
-        action_space_type: str = "distant_agent",
-=======
         action_space_type: ActionSpaceName = "distant_agent",
->>>>>>> 8cdf7a48
     ):
         """Initialize agent runtime state.
 
