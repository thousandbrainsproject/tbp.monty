--- conflicted
+++ resolved
@@ -9,12 +9,9 @@
 # https://opensource.org/licenses/MIT.
 from __future__ import annotations
 
-<<<<<<< HEAD
-=======
 from dataclasses import dataclass
-from typing import TYPE_CHECKING, Protocol
-
->>>>>>> e7006fab
+from typing import Protocol
+
 import numpy as np
 import quaternion as qt
 import scipy
