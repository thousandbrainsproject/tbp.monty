# Copyright 2025 Thousand Brains Project
# Copyright 2023-2024 Numenta Inc.
#
# Copyright may exist in Contributors' modifications
# and/or contributions to the work.
#
# Use of this source code is governed by the MIT
# license that can be found in the LICENSE file or at
# https://opensource.org/licenses/MIT.

import logging
from pathlib import Path

import numpy as np
from omegaconf import DictConfig, OmegaConf
from scipy.spatial.transform import Rotation

from tbp.monty.frameworks.environments.embodied_data import (
    SaccadeOnImageEnvironmentInterface,
)

from .monty_experiment import MontyExperiment

logger = logging.getLogger(__name__)


class MontySupervisedObjectPretrainingExperiment(MontyExperiment):
    """Just run exploratory steps and tell the model the object and pose.

    This is used to pretrain models of objects such that we don't always have to start
    learning from scratch. Since we provide the model with the object label and pose we
    do not have to perform matching steps. We just run exploratory steps and use the
    collected observations to update the models in memory.

    NOTE: This is not really an experiment, it is more a pretraining step to generate
    models that can then be loaded at the beginning of an experiment.
    """

    def __init__(self, config: DictConfig):
        # If we just add "pretrained" to dir at save time, then logs are stored in one
        # place and models in another. Changing the config ensures every reference to
        # output_dir has "pretrained" added to it
<<<<<<< HEAD
        config = config_to_dict(config)
        output_dir = Path(config["logging_config"]["output_dir"])
        config["logging_config"]["output_dir"] = output_dir / "pretrained"
=======
        config = OmegaConf.to_object(config)
        output_dir = config["logging"]["output_dir"]
        config["logging"]["output_dir"] = os.path.join(output_dir, "pretrained")
>>>>>>> 41b1f707
        self.first_epoch_object_location = {}
        super().__init__(config)

    def setup_experiment(self, config):
        super().setup_experiment(config)
        if "agents" in config["env_interface_config"]["env_init_args"].keys():
            self.sensor_pos = np.array(
                config["env_interface_config"]["env_init_args"]["agents"]["agent_args"][
                    "positions"
                ]
            )
        else:
            self.sensor_pos = np.array([0, 0, 0])

    def run_episode(self):
        """Run a supervised episode on one object in one pose.

        In a supervised episode we only make exploratory steps (no object recognition
        is attempted) since the target label is provided. The target label and pose
        is then used to update the object model in memory.
        This can for instance be used to warm-up the training by starting with some
        models in memory instead of completely from scatch. It also makes testing
        easier as long as we don't have a good solution to dealing with incomplete
        objects.
        """
        self.pre_episode()
        # Save compute if we are providing labels to all models, so don't need to
        # perform matching parts of LM updates (default is matching_step)
        all_lm_ids = [lm.learning_module_id for lm in self.model.learning_modules]
        if set(self.supervised_lm_ids) == set(all_lm_ids):
            self.model.switch_to_exploratory_step()

        # Collect data about the object (exploratory steps)
        num_steps = 0
        for observation in self.env_interface:
            num_steps += 1
            if self.show_sensor_output:
                is_saccade_on_image_env_interface = isinstance(
                    self.env_interface, SaccadeOnImageEnvironmentInterface
                )
                self.live_plotter.show_observations(
                    *self.live_plotter.hardcoded_assumptions(observation, self.model),
                    num_steps,
                    is_saccade_on_image_env_interface,
                )
            self.model.step(observation)
            if self.model.is_done:
                break

            # Even if many exploratory steps have not sent information to learning
            # modules (so is_done remains False), eventually terminate exploration
            # TODO: should we use model.total_steps here?
            if self.model.episode_steps >= self.max_total_steps:
                break

        # Pass target info to model --> will overwrite (where specified)
        # with the ground truth labels just before models are updated in memory.
        target = self.env_interface.primary_target
        self.model.detected_object = self.model.primary_target["object"]
        for lm in self.model.learning_modules:
            if lm.learning_module_id in self.supervised_lm_ids:
                lm.detected_object = target["object"]
                lm.buffer.stats["possible_matches"] = [target["object"]]
                lm.buffer.stats["detected_location_on_model"] = (
                    self.first_epoch_object_location[target["object"]]
                )
                lm.buffer.stats["detected_location_rel_body"] = np.array(
                    target["position"]
                )
                lm.buffer.stats["detected_rotation"] = target["euler_rotation"]
                lm.detected_rotation_r = Rotation.from_quat(
                    target["quat_rotation"]
                ).inv()
                lm.buffer.stats["detected_scale"] = target["scale"]
            else:
                # wipe LMs hypotheses so we don't update those models
                lm.detected_object = None
                lm.detected_pose = None
                lm.detected_rotation_r = None
                lm.buffer.stats["detected_location_on_model"] = None
                lm.buffer.stats["detected_location_rel_body"] = None
                lm.buffer.stats["detected_rotation"] = None
                lm.buffer.stats["detected_scale"] = None

        if len(self.model.learning_modules) > 1:
            for i, lm in enumerate(self.model.learning_modules):
                if i == 0:
                    first_pos = self.sensor_pos[0]
                else:
                    lm_offset = self.sensor_pos[i] - first_pos
                    if lm.detected_object:
                        lm.buffer.stats["detected_location_rel_body"] += lm_offset
                        # Rotate offset into model RF
                        lm_offset_model_rf = lm.detected_rotation_r.apply(lm_offset)
                        lm.buffer.stats["detected_location_on_model"] += (
                            lm_offset_model_rf
                        )

        # Update the model in memory
        self.post_episode(num_steps)

    def pre_episode(self):
        """Pre episode where we pass target object to the model for logging."""
        self.model.pre_episode(self.env_interface.primary_target)
        self.env_interface.pre_episode()

        self.max_steps = self.max_train_steps  # no eval mode here

        self.logger_handler.pre_episode(self.logger_args)

        # if it's the first time this object is shown, save it's location. This is
        # needed to provide the correct offset from the learned model when supervising.
        current_object = self.env_interface.primary_target["object"]
        if current_object not in self.first_epoch_object_location:
            self.first_epoch_object_location[current_object] = (
                self.env_interface.primary_target["position"]
            )

        if self.show_sensor_output:
            self.live_plotter.initialize_online_plotting()

    def post_epoch(self):
        """Post epoch without saving state_dict."""
        self.logger_handler.post_epoch(self.logger_args)

        self.train_epochs += 1
        self.train_env_interface.post_epoch()

    def train(self):
        """Save state_dict at the end of training."""
        self.logger_handler.pre_train(self.logger_args)
        self.model.set_experiment_mode("train")
        for sm in self.model.sensor_modules:
            sm.save_raw_obs = False
        for _ in range(self.n_train_epochs):
            self.run_epoch()
        self.logger_handler.post_train(self.logger_args)
        # Save only at the end of pretraining
        self.save_state_dict(output_dir=self.output_dir)

    def evaluate(self):
        """Use experiment just for supervised pretraining -> no eval."""
        logger.warning("No evalualtion mode for supervised experiment.")
        pass<|MERGE_RESOLUTION|>--- conflicted
+++ resolved
@@ -40,15 +40,9 @@
         # If we just add "pretrained" to dir at save time, then logs are stored in one
         # place and models in another. Changing the config ensures every reference to
         # output_dir has "pretrained" added to it
-<<<<<<< HEAD
-        config = config_to_dict(config)
-        output_dir = Path(config["logging_config"]["output_dir"])
-        config["logging_config"]["output_dir"] = output_dir / "pretrained"
-=======
         config = OmegaConf.to_object(config)
-        output_dir = config["logging"]["output_dir"]
-        config["logging"]["output_dir"] = os.path.join(output_dir, "pretrained")
->>>>>>> 41b1f707
+        output_dir = Path(config["logging"]["output_dir"])
+        config["logging"]["output_dir"] = output_dir / "pretrained"
         self.first_epoch_object_location = {}
         super().__init__(config)
 
