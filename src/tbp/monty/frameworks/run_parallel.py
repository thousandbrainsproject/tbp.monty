--- conflicted
+++ resolved
@@ -109,7 +109,7 @@
 
 
 def post_parallel_profile_cleanup(parallel_dirs, base_dir, mode):
-    profile_dirs = [os.path.join(i, "profile") for i in parallel_dirs]
+    profile_dirs = [Path(i) / "profile" for i in parallel_dirs]
 
     episode_csvs = []
     setup_csvs = []
@@ -150,230 +150,6 @@
         episode0target.rename(outdir / f"eval_episode_{cnt}_target.txt")
 
 
-<<<<<<< HEAD
-def collect_detailed_episodes_names(parallel_dirs):
-    filenames = []
-    for pdir in parallel_dirs:
-        filenames.extend(list((Path(pdir) / "detailed_run_stats").glob("*.json")))
-    return filenames
-
-
-def post_parallel_eval(configs: list[Mapping], base_dir: str) -> None:
-    """Post-execution cleanup after running evaluation in parallel.
-
-    Logs are consolidated across parallel runs and saved to disk.
-
-    Args:
-        configs: List of configs ran in parallel.
-        base_dir: Directory where parallel logs are stored.
-    """
-    print("Executing post parallel evaluation cleanup")
-    parallel_dirs = [Path(cfg["logging_config"]["output_dir"]) for cfg in configs]
-    base_dir = Path(base_dir)
-
-    logging_config = configs[0]["logging_config"]
-    save_per_episode = logging_config.get("detailed_save_per_episode")
-
-    # Loop over types of loggers, figure out how to clean up each one
-    for handler in logging_config["monty_handlers"]:
-        if issubclass(handler, DetailedJSONHandler):
-            if save_per_episode:
-                filenames = collect_detailed_episodes_names(parallel_dirs)
-                outdir = base_dir / "detailed_run_stats"
-                maybe_rename_existing_dir(outdir)
-                post_parallel_log_cleanup(filenames, outdir, cat_fn=mv_files)
-            else:
-                filename = "detailed_run_stats.json"
-                filenames = [pdir / filename for pdir in parallel_dirs]
-                outfile = base_dir / filename
-                maybe_rename_existing_file(outfile)
-                post_parallel_log_cleanup(filenames, outfile, cat_fn=cat_files)
-            continue
-
-        if issubclass(handler, BasicCSVStatsHandler):
-            filename = "eval_stats.csv"
-            filenames = [pdir / filename for pdir in parallel_dirs]
-            outfile = base_dir / filename
-            maybe_rename_existing_file(outfile)
-            post_parallel_log_cleanup(filenames, outfile, cat_fn=cat_csv)
-            continue
-
-        if issubclass(handler, ReproduceEpisodeHandler):
-            move_reproducibility_data(base_dir, parallel_dirs)
-            continue
-
-    if configs[0]["logging_config"]["python_log_to_file"]:
-        filename = "log.txt"
-        filenames = [pdir / filename for pdir in parallel_dirs]
-        outfile = base_dir / filename
-        post_parallel_log_cleanup(filenames, outfile, cat_fn=cat_files)
-
-    if issubclass(configs[0]["experiment_class"], ProfileExperimentMixin):
-        post_parallel_profile_cleanup(parallel_dirs, base_dir, "evaluate")
-
-    for pdir in parallel_dirs:
-        shutil.rmtree(pdir)
-
-
-def post_parallel_train(configs: list[Mapping], base_dir: str) -> None:
-    """Post-execution cleanup after running training in parallel.
-
-    Object models are consolidated across parallel runs and saved to disk.
-
-    Args:
-        configs: List of configs ran in parallel.
-        base_dir: Directory where parallel logs are stored.
-    """
-    print("Executing post parallel training cleanup")
-    parallel_dirs = [Path(cfg["logging_config"]["output_dir"]) for cfg in configs]
-    base_dir = Path(base_dir)
-    pretraining = False
-    if issubclass(
-        configs[0]["experiment_class"], MontySupervisedObjectPretrainingExperiment
-    ):
-        parallel_dirs = [pdir / "pretrained" for pdir in parallel_dirs]
-        pretraining = True
-
-    if configs[0]["logging_config"]["python_log_to_file"]:
-        filename = "log.txt"
-        filenames = [pdir / filename for pdir in parallel_dirs]
-        outfile = base_dir / filename
-        post_parallel_log_cleanup(filenames, outfile, cat_fn=cat_files)
-
-    if issubclass(configs[0]["experiment_class"], ProfileExperimentMixin):
-        post_parallel_profile_cleanup(parallel_dirs, base_dir, "train")
-
-    config = configs[0]
-    with config["experiment_class"](config) as exp:
-        exp.model.load_state_dict_from_parallel(parallel_dirs, True)
-        output_dir = Path(configs[0]["logging_config"]["output_dir"]).parent
-        if issubclass(
-            configs[0]["experiment_class"], MontySupervisedObjectPretrainingExperiment
-        ):
-            output_dir = output_dir / "pretrained"
-        os.makedirs(output_dir, exist_ok=True)
-        saved_model_file = output_dir / "model.pt"
-        torch.save(exp.model.state_dict(), saved_model_file)
-
-    if pretraining:
-        pdirs = [os.path.dirname(i) for i in parallel_dirs]
-    else:
-        pdirs = parallel_dirs
-
-    for pdir in pdirs:
-        print(f"Removing directory: {pdir}")
-        shutil.rmtree(pdir)
-
-
-def run_episodes_parallel(
-    configs: list[Mapping],
-    num_parallel: int,
-    experiment_name: str,
-    train: bool = True,
-    is_unittest: bool = False,
-) -> None:
-    """Run episodes in parallel.
-
-    Args:
-        configs: List of configs to run in parallel.
-        num_parallel: Maximum number of parallel processes to run. If there
-            are fewer configs to run than `num_parallel`, then the actual number of
-            processes will be equal to the number of configs.
-        experiment_name: name of experiment
-        train: whether to run training or evaluation
-        is_unittest: whether to run in unittest mode
-    """
-    # Use fewer processes if there are fewer configs than `num_parallel`.
-    num_parallel = min(len(configs), num_parallel)
-    exp_type = "training" if train else "evaluation"
-    print(
-        f"-------- Running {exp_type} experiment {experiment_name}"
-        f" with {num_parallel} episodes in parallel --------"
-    )
-    start_time = time.time()
-    if configs[0]["logging_config"]["log_parallel_wandb"]:
-        run = wandb.init(
-            name=experiment_name,
-            group=configs[0]["logging_config"]["wandb_group"],
-            project="Monty",
-            config=configs[0],
-            id=configs[0]["logging_config"]["wandb_id"],
-        )
-    print(f"Wandb setup took {time.time() - start_time} seconds")
-    start_time = time.time()
-    # Avoid complications with unittests running in parallel and just do in serial
-    # but test the config gen and cleanup functions
-    if is_unittest:
-        run_fn = single_train if train else single_evaluate
-        for config in configs:
-            run_fn(config)
-    else:
-        with mp.Pool(num_parallel) as p:
-            if train:
-                # NOTE: since we don't use wandb logging for training right now
-                # it is also not covered here. Might want to add that in the future.
-                p.map(single_train, configs)
-            elif configs[0]["logging_config"]["log_parallel_wandb"]:
-                all_episode_stats = {}
-                for result in p.imap(single_evaluate, configs):
-                    run.log(result)
-                    if not all_episode_stats:  # first episode
-                        for key in list(result.keys()):
-                            all_episode_stats[key] = [result[key]]
-                    else:
-                        for key in list(result.keys()):
-                            all_episode_stats[key].append(result[key])
-                overall_stats = get_overall_stats(all_episode_stats)
-                # episode/run_time is the sum over individual episode run times.
-                # when running parallel this may not be the actual run time so we
-                # log this here additionally.
-                overall_stats["overall/parallel_run_time"] = time.time() - start_time
-                overall_stats["overall/num_processes"] = num_parallel
-                run.log(overall_stats)
-            else:
-                p.map(single_evaluate, configs)
-    end_time = time.time()
-    total_time = end_time - start_time
-
-    output_dir = Path(configs[0]["logging_config"]["output_dir"])
-    base_dir = output_dir.parent
-
-    if train:
-        post_parallel_train(configs, base_dir)
-        if configs[0]["logging_config"]["log_parallel_wandb"]:
-            csv_path = base_dir / "train_stats.csv"
-            if os.path.exists(csv_path):
-                train_stats = pd.read_csv(csv_path)
-                train_table = wandb.Table(dataframe=train_stats)
-                run.log({"train_stats": train_table})
-            else:
-                print(f"No csv table found at {csv_path} to log to wandb")
-    else:
-        post_parallel_eval(configs, base_dir)
-        if configs[0]["logging_config"]["log_parallel_wandb"]:
-            csv_path = base_dir / "eval_stats.csv"
-            if os.path.exists(csv_path):
-                eval_stats = pd.read_csv(csv_path)
-                eval_table = wandb.Table(dataframe=eval_stats)
-                run.log({"eval_stats": eval_table})
-            else:
-                print(f"No csv table found at {csv_path} to log to wandb")
-
-    print(
-        f"Total time for {len(configs)} running {num_parallel} episodes in parallel: "
-        f"{total_time}"
-    )
-    if configs[0]["logging_config"]["log_parallel_wandb"]:
-        run.finish()
-
-    print(f"Done running parallel experiments in {end_time - start_time} seconds")
-
-    # Keep a record of how long everything takes
-    with open(base_dir / "parallel_log.txt", "w") as f:
-        f.write(f"experiment: {experiment_name}\n")
-        f.write(f"num_parallel: {num_parallel}\n")
-        f.write(f"total_time: {total_time}")
-=======
 def print_config(config):
     """Print config with nice formatting if config_args.print_config is True."""
     print("\n\n")
@@ -381,7 +157,6 @@
     print("-" * 100)
     print(pprint.pformat(config))
     print("-" * 100)
->>>>>>> 41b1f707
 
 
 def parse_episode_spec(episode_spec: str | None, total: int) -> list[int]:
@@ -518,11 +293,11 @@
             )
 
             # Save results in parallel subdir of output_dir, update run_name
-            output_dir = new_experiment["config"]["logging"]["output_dir"]
-            run_name = os.path.join(f"{name}-parallel_eval_episode_{episode_count}")
+            output_dir = Path(new_experiment["config"]["logging"]["output_dir"])
+            run_name = f"{name}-parallel_eval_episode_{episode_count}"
             new_experiment["config"]["logging"]["run_name"] = run_name
-            new_experiment["config"]["logging"]["output_dir"] = os.path.join(
-                output_dir, name, run_name
+            new_experiment["config"]["logging"]["output_dir"] = (
+                output_dir / name / run_name
             )
             if len(new_experiment["config"]["logging"]["wandb_handlers"]) > 0:
                 new_experiment["config"]["logging"]["wandb_handlers"] = []
@@ -586,19 +361,11 @@
         new_experiment["config"].update(do_eval=False, do_train=True, n_train_epochs=1)
 
         # Save results in parallel subdir of output_dir, update run_name
-<<<<<<< HEAD
-        output_dir = Path(obj_config["logging_config"]["output_dir"])
-        run_name = f"{experiment_name}-parallel_train_episode_{obj}"
-        obj_config["logging_config"]["run_name"] = run_name
-        obj_config["logging_config"]["output_dir"] = (
-            output_dir / experiment_name / run_name
-=======
-        output_dir = new_experiment["config"]["logging"]["output_dir"]
-        run_name = os.path.join(f"{name}-parallel_train_episode_{obj}")
+        output_dir = Path(new_experiment["config"]["logging"]["output_dir"])
+        run_name = f"{name}-parallel_train_episode_{obj}"
         new_experiment["config"]["logging"]["run_name"] = run_name
-        new_experiment["config"]["logging"]["output_dir"] = os.path.join(
-            output_dir, name, run_name
->>>>>>> 41b1f707
+        new_experiment["config"]["logging"]["output_dir"] = (
+            output_dir / name / run_name
         )
         new_experiment["config"]["logging"]["wandb_handlers"] = []
 
@@ -696,26 +463,13 @@
         stats["episode/goal_state_success_rate"]
     )
 
-<<<<<<< HEAD
-            # Save results in parallel subdir of output_dir, update run_name
-            output_dir = Path(new_config["logging_config"]["output_dir"])
-            run_name = f"{experiment_name}-parallel_eval_episode_{episode_count}"
-            new_config["logging_config"]["run_name"] = run_name
-            new_config["logging_config"]["output_dir"] = (
-                output_dir / experiment_name / run_name
-            )
-            if len(new_config["logging_config"]["wandb_handlers"]) > 0:
-                new_config["logging_config"]["wandb_handlers"] = []
-                new_config["logging_config"]["log_parallel_wandb"] = True
-                new_config["logging_config"]["experiment_name"] = experiment_name
-=======
     return overall_stats
 
 
 def collect_detailed_episodes_names(parallel_dirs):
     filenames = []
     for pdir in parallel_dirs:
-        filenames.extend(list((Path(pdir) / "detailed_run_stats").glob("*.json")))
+        filenames.extend((pdir / "detailed_run_stats").glob("*.json"))
     return filenames
 
 
@@ -729,7 +483,7 @@
         base_dir: Directory where parallel logs are stored.
     """
     print("Executing post parallel evaluation cleanup")
-    parallel_dirs = [exp["config"]["logging"]["output_dir"] for exp in experiments]
+    parallel_dirs = [Path(exp["config"]["logging"]["output_dir"]) for exp in experiments]
 
     logging_config = experiments[0]["config"]["logging"]
     save_per_episode = logging_config.get("detailed_save_per_episode")
@@ -742,19 +496,18 @@
                 outdir = Path(base_dir) / "detailed_run_stats"
                 maybe_rename_existing_dir(outdir)
                 post_parallel_log_cleanup(filenames, outdir, cat_fn=mv_files)
->>>>>>> 41b1f707
             else:
                 filename = "detailed_run_stats.json"
-                filenames = [os.path.join(pdir, filename) for pdir in parallel_dirs]
-                outfile = os.path.join(base_dir, filename)
+                filenames = [pdir / filename for pdir in parallel_dirs]
+                outfile = Path(base_dir) / filename
                 maybe_rename_existing_file(Path(outfile))
                 post_parallel_log_cleanup(filenames, outfile, cat_fn=cat_files)
             continue
 
         if issubclass(handler, BasicCSVStatsHandler):
             filename = "eval_stats.csv"
-            filenames = [os.path.join(pdir, filename) for pdir in parallel_dirs]
-            outfile = os.path.join(base_dir, filename)
+            filenames = [pdir / filename for pdir in parallel_dirs]
+            outfile = Path(base_dir) / filename
             maybe_rename_existing_file(Path(outfile))
             post_parallel_log_cleanup(filenames, outfile, cat_fn=cat_csv)
             continue
@@ -765,8 +518,8 @@
 
     if experiments[0]["config"]["logging"]["python_log_to_file"]:
         filename = "log.txt"
-        filenames = [os.path.join(pdir, filename) for pdir in parallel_dirs]
-        outfile = os.path.join(base_dir, filename)
+        filenames = [pdir / filename for pdir in parallel_dirs]
+        outfile = Path(base_dir) / filename
         post_parallel_log_cleanup(filenames, outfile, cat_fn=cat_files)
 
     exp = hydra.utils.instantiate(experiments[0])
@@ -787,17 +540,17 @@
         base_dir: Directory where parallel logs are stored.
     """
     print("Executing post parallel training cleanup")
-    parallel_dirs = [exp["config"]["logging"]["output_dir"] for exp in experiments]
+    parallel_dirs = [Path(exp["config"]["logging"]["output_dir"]) for exp in experiments]
     pretraining = False
     exp = hydra.utils.instantiate(experiments[0])
     if isinstance(exp, MontySupervisedObjectPretrainingExperiment):
-        parallel_dirs = [os.path.join(pdir, "pretrained") for pdir in parallel_dirs]
+        parallel_dirs = [pdir / "pretrained" for pdir in parallel_dirs]
         pretraining = True
 
     if experiments[0]["config"]["logging"]["python_log_to_file"]:
         filename = "log.txt"
-        filenames = [os.path.join(pdir, filename) for pdir in parallel_dirs]
-        outfile = os.path.join(base_dir, filename)
+        filenames = [pdir / filename for pdir in parallel_dirs]
+        outfile = Path(base_dir) / filename
         post_parallel_log_cleanup(filenames, outfile, cat_fn=cat_files)
 
     if isinstance(exp, ProfileExperimentMixin):
@@ -807,9 +560,9 @@
         exp.model.load_state_dict_from_parallel(parallel_dirs, True)
         output_dir = os.path.dirname(experiments[0]["config"]["logging"]["output_dir"])
         if isinstance(exp, MontySupervisedObjectPretrainingExperiment):
-            output_dir = os.path.join(output_dir, "pretrained")
+            output_dir = Path(output_dir) / "pretrained"
         os.makedirs(output_dir, exist_ok=True)
-        saved_model_file = os.path.join(output_dir, "model.pt")
+        saved_model_file = Path(output_dir) / "model.pt"
         torch.save(exp.model.state_dict(), saved_model_file)
 
     if pretraining:
@@ -885,12 +638,12 @@
     total_time = end_time - start_time
 
     output_dir = experiments[0]["config"]["logging"]["output_dir"]
-    base_dir = os.path.dirname(output_dir)
+    base_dir = Path(os.path.dirname(output_dir))
 
     if train:
         post_parallel_train(experiments, base_dir)
         if log_parallel_wandb:
-            csv_path = os.path.join(base_dir, "train_stats.csv")
+            csv_path = base_dir / "train_stats.csv"
             if os.path.exists(csv_path):
                 train_stats = pd.read_csv(csv_path)
                 train_table = wandb.Table(dataframe=train_stats)
@@ -901,7 +654,7 @@
     else:
         post_parallel_eval(experiments, base_dir)
         if log_parallel_wandb:
-            csv_path = os.path.join(base_dir, "eval_stats.csv")
+            csv_path = base_dir / "eval_stats.csv"
             if os.path.exists(csv_path):
                 eval_stats = pd.read_csv(csv_path)
                 eval_table = wandb.Table(dataframe=eval_stats)
@@ -919,7 +672,7 @@
     print(f"Done running parallel experiments in {end_time - start_time} seconds")
 
     # Keep a record of how long everything takes
-    with open(os.path.join(base_dir, "parallel_log.txt"), "w") as f:
+    with open(base_dir / "parallel_log.txt", "w") as f:
         f.write(f"experiment: {experiment_name}\n")
         f.write(f"num_parallel: {num_parallel}\n")
         f.write(f"total_time: {total_time}")
