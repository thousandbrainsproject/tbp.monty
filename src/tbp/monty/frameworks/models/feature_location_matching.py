# Copyright 2025 Thousand Brains Project
# Copyright 2022-2024 Numenta Inc.
#
# Copyright may exist in Contributors' modifications
# and/or contributions to the work.
#
# Use of this source code is governed by the MIT
# license that can be found in the LICENSE file or at
# https://opensource.org/licenses/MIT.

import logging

import numpy as np
import torch
from scipy.spatial.transform import Rotation
from tbp.monty.frameworks.utils.knn_search import KNNSearchFactory
from sklearn.neighbors import KDTree

from tbp.monty.frameworks.models.graph_matching import GraphLM, GraphMemory
from tbp.monty.frameworks.utils.graph_matching_utils import (
    add_pose_features_to_tolerances,
    get_initial_possible_poses,
    get_unique_paths,
    possible_sensed_directions,
)
from tbp.monty.frameworks.utils.spatial_arithmetics import (
    align_orthonormal_vectors,
    get_angle,
    get_unique_rotations,
    rotate_pose_dependent_features,
)


class FeatureGraphLM(GraphLM):
    """Learning module that uses features at locations to recognize objects."""

    # FIXME: hardcoding the number of LMs that we expect to be voting with
    NUM_OTHER_LMS = 4

    def __init__(
        self,
        max_match_distance,
        tolerances,
        path_similarity_threshold=0.1,
        pose_similarity_threshold=0.35,
        required_symmetry_evidence=5,
        graph_delta_thresholds=None,
        initial_possible_poses="informed",
<<<<<<< HEAD
        knn_backend="cpu",
        knn_nlist=1,
        knn_gpu_id=0,
        knn_batch_size=None,
=======
        umbilical_num_poses=8,
>>>>>>> ded0dd7f
    ):
        """Initialize Learning Module.

        Args:
            max_match_distance: Maximum distance of a tested and stored location to
                be matched.
            tolerances: How much can each observed feature deviate from the stored
                features to still be considered a match.
            graph_delta_thresholds: Thresholds used to compare nodes in the graphs
                being learned, and thereby whether to include a new point or not. By
                default, we only consider the distance between points, using a
                threshold of 0.001 (determined in remove_close_points). Can also
                specify thresholds based on e.g. point-normal angle difference, or
                principal curvature magnitude difference.
            path_similarity_threshold: How similar do paths have to be to be
                considered the same in the terminal condition check.
            pose_similarity_threshold: difference between two poses to be considered
                unique when checking for the terminal condition (in radians).
            required_symmetry_evidence: number of steps with unchanged possible poses
                to classify an object as symmetric and go into terminal condition.
            initial_possible_poses: initial possible poses that should be tested for.
                In ["uniform", "informed", list]. default = "informed".
<<<<<<< HEAD
            knn_backend: Backend to use for KNN search. 'cpu' uses SciPy KDTree, 'gpu'
                uses FAISS (if available). Defaults to "cpu".
            knn_nlist: Number of clusters to use in knn gpu index. 
            knn_gpu_id: ID of GPU on device to use for GPU based KNN backend.
            knn_batch_size: Batch size to use for large KNN queries.
=======
            umbilical_num_poses: Number of samples rotations in the direction
                of the plane perpendicular to the point normal.
>>>>>>> ded0dd7f
        """
        super(FeatureGraphLM, self).__init__()
        self.graph_memory = FeatureGraphMemory(
            graph_delta_thresholds=graph_delta_thresholds,
        )
        # make sure we extract pose dependent features because they
        # are nescessary for the algorithm to work.
        self.tolerances = add_pose_features_to_tolerances(tolerances)
        self.max_match_distance = max_match_distance
        self.path_similarity_threshold = path_similarity_threshold
        self.pose_similarity_threshold = pose_similarity_threshold
        self.required_symmetry_evidence = required_symmetry_evidence

        # TODO: not ideal solution
        self.graph_memory.features_to_use = self.tolerances

        self.initial_possible_poses = get_initial_possible_poses(initial_possible_poses)
        self.umbilical_num_poses = umbilical_num_poses
        self.possible_poses = {}
        self.last_unique_poses = None
        self.last_num_unique_locations = None

        self.knn_backend = knn_backend
        self.knn_nlist = knn_nlist
        self.knn_gpu_id = knn_gpu_id
        self.knn_batch_size = knn_batch_size

    # =============== Public Interface Functions ===============

    # ------------------- Main Algorithm -----------------------
    def reset(self):
        """Call this before each episode."""
        (
            self.possible_matches,
            self.possible_paths,
            self.possible_poses,
        ) = self.graph_memory.get_initial_hypotheses()

        if self.tolerances is not None:
            self.graph_memory.initialize_feature_arrays()
        self.symmetry_evidence = 0
        self.last_unique_poses = None
        self.last_num_unique_locations = None

    def send_out_vote(self):
        """Send out list of objects that are not possible matches.

        By sending out the negative matches we avoid the problem that
        every LM needs to know about the same objects. We could think of
        this as more of an inhibitory signal (I know it can't be this
        object so you all don't need to check that anymore).

        Returns:
            List of objects that are not possible matches.
        """
        possible_matches = self.get_possible_matches()
        all_objects = self.get_all_known_object_ids()
        object_id_vote = {}
        for obj in all_objects:
            object_id_vote[obj] = obj in possible_matches
        logging.info(
            f"PM: {possible_matches} out of all: {all_objects} "
            f"-> vote: {object_id_vote}"
        )
        possible_locations = self.get_possible_locations()
        possible_poses = self.get_possible_poses(as_euler=False)
        sensed_pose = self.buffer.get_current_pose(input_channel="first")
        vote = {
            "object_id_vote": object_id_vote,
            "location_vote": possible_locations,
            "rotation_vote": possible_poses,
            "sensed_pose_rel_body": sensed_pose,
        }
        return vote

    def receive_votes(self, vote_data):
        """Use votes to remove objects and poses from possible matches.

        NOTE: Add object back into possible matches if majority of other modules
                think it is correct? Could help with dealing with noise but may
                also prevent LMs from narrowing down quickly. Since we are not
                working with this LM anymore, we probably wont add that.

        Args:
            vote_data: positive and negative votes on object IDs + positive
                votes for locations and rotations on the object.
        """
        if (vote_data is not None) and (
            self.buffer.get_num_observations_on_object() > 0
        ):
            current_possible_matches = self.get_possible_matches()
            for possible_obj in current_possible_matches:
                if (
                    vote_data["neg_object_id_votes"][possible_obj]
                    > vote_data["pos_object_id_votes"][possible_obj]
                ):
                    logging.info(f"Removing {possible_obj} from matches after vote.")
                    self._remove_object_from_matches(possible_obj)

                # Check that object is still in matches after ID update
                if possible_obj in self.possible_matches:
                    if vote_data["pos_location_votes"][possible_obj].shape[0] < (
                        self.NUM_OTHER_LMS
                    ):
                        k = vote_data["pos_location_votes"][possible_obj].shape[0]
                        logging.info(f"only received {k} votes")
                    else:
                        # k should not be > num_lms - 1
                        k = self.NUM_OTHER_LMS
                    vote_location_knn = KNNSearchFactory.create_index(
                        backend=self.knn_backend,
                        points=vote_data["pos_location_votes"][possible_obj],
                        leafsize=2,
                        nlist=self.knn_nlist,
                        gpu_id=self.knn_gpu_id,
                        batch_size=self.knn_batch_size,
                    )
                    removed_locations = np.zeros((1, 3))
                    # print("updating possible locations on model")
                    for path_id, path in reversed(
                        list(enumerate(self.possible_paths[possible_obj]))
                    ):
                        location = path[-1]
                        dists, _ = vote_location_knn.search(
                            [location],
                            k=k,
                            return_distance=True,
                        )

                        # print(f"distances of nearest votes: {dists}")
                        # TODO: check pose vote as well.
                        # TODO: adapt this to number of LMs/received votes
                        # vote distance needs to be larger to deal with case where
                        # agent step size used to collect observations for model during
                        # learning is larger than max_match_distance -> model is
                        # sampled less densely than we vote.
                        # TODO: determine this more flexibly.
                        if dists[0][k - 1] > self.max_match_distance * 10:
                            self.possible_paths[possible_obj].pop(path_id)
                            self.possible_poses[possible_obj].pop(path_id)
                            removed_locations = np.vstack([removed_locations, location])
                    logging.info(
                        f"removed {removed_locations.shape[0] - 1} locations from "
                        f"possible matches for {possible_obj}"
                    )
                    # NOTE: could also use votes to add hypotheses -> increase
                    # robustness, especially with possible poses.

                    # Remove object if after location vote no locations are left.
                    if len(self.possible_paths[possible_obj]) == 0:
                        self._remove_object_from_matches(possible_obj)

            self._add_votes_to_buffer_stats(vote_data)

    # ------------------ Getters & Setters ---------------------
    def get_unique_pose_if_available(self, object_id):
        """Get the pose of an object if we know it.

        Scale is not implemented.

        Returns:
            The pose of the object if we know it.
        """
        pose_and_scale = None

        r_euler, r = self.get_object_rotation(
            object_id,
            get_reverse_r=True,  # since we rotate the displacement and not model
        )
        # is None of pose is not resolved yet. A pose is resolved if we either have
        # one possible location and rotation (with tolerance) or detected symmetry.
        if r_euler is not None:
            possible_paths = self.get_possible_paths()[object_id]
            detected_path = possible_paths[0]
            model_locs = detected_path
            current_model_loc = model_locs[-1]
            scale = self.get_object_scale(object_id)  # NOTE: Scale doesn't work for FM
            pose_and_scale = np.concatenate([current_model_loc, r_euler[0], [scale]])
            logging.debug(f"(location, rotation, scale): {pose_and_scale}")

            # Update own state
            self.detected_pose = pose_and_scale
            self.detected_rotation_r = r[0]
            # Update buffer stats
            lm_episode_stats = {
                "detected_path": detected_path,
                "detected_location_on_model": current_model_loc,
                "detected_location_rel_body": self.buffer.get_current_location(
                    input_channel="first"
                ),
                "detected_rotation": r_euler[0],
                "detected_rotation_quat": [rot.as_quat() for rot in r],
                "detected_scale": scale,
            }
            self.buffer.add_overall_stats(lm_episode_stats)
            if self._enough_symmetry_evidence_accumulated():
                symmetry_stats = {
                    "symmetric_rotations": self.last_unique_poses,
                    "symmetric_locations": np.array(possible_paths)[:, -1],
                }
                self.buffer.add_overall_stats(symmetry_stats)
        return pose_and_scale

    def get_object_rotation(self, graph_id, get_reverse_r=False):
        """Get the rotation of an object from the possible poses if resolved.

        This first checks whether we have recognized a unique pose of the object
        or if a symmetry is detected. If one of the two is true it returns the unique
        rotation(s), otherwise returns None.

        Args:
            graph_id: The object to check poses for.
            get_reverse_r: Whether to get the rotation that turns the model such
                that it would produce the sensed_displacements (False) or the rotation
                needed to turn the sensed_displacements into the model displacements.

        Returns:
            The rotation of the object if we know it.
        """
        unique_locations = self._get_possible_recent_paths(graph_id)
        location_is_unique = len(unique_locations) == 1
        all_poses = self.possible_poses[graph_id]
        euler_poses, unique_poses = get_unique_rotations(
            all_poses, self.pose_similarity_threshold, get_reverse_r
        )
        rotation_is_unique = len(unique_poses) == 1
        symmetry_detected = self._check_for_symmetry(
            np.array(euler_poses), len(unique_locations)
        )

        assert not (location_is_unique and rotation_is_unique and symmetry_detected)

        if (location_is_unique and rotation_is_unique) or symmetry_detected:
            return euler_poses, unique_poses
        else:
            self.last_unique_poses = np.array(euler_poses)
            self.last_num_unique_locations = len(unique_locations)
            return None, None

    def _check_for_symmetry(self, current_unique_poses, num_unique_locations):
        """Check for symmetry and update symmetry evidence count.

        Check if the last possible poses are the same as the current ones. This is
        taken as evidence for a symmetry in the object (poses are consistent with
        n successive observations).

        Returns:
            Whether symmetry was detected.
        """
        if self.last_unique_poses is None:
            return False  # need more steps to meet symmetry condition

        # Check if number of unique locations and poses has changed since the last step
        if (num_unique_locations == self.last_num_unique_locations) and (
            len(current_unique_poses) == len(self.last_unique_poses)
        ):
            # Check if the possible rotations are still the same
            equals = np.equal(current_unique_poses, self.last_unique_poses)
            if np.hstack(equals).all():
                self.symmetry_evidence += 1
            else:  # has to be consequtive
                self.symmetry_evidence = 0
        else:  # has to be consequtive
            self.symmetry_evidence = 0
        if self._enough_symmetry_evidence_accumulated():
            logging.info(f"Symmetry detected for poses {current_unique_poses}")
            return True
        else:
            return False

    def _enough_symmetry_evidence_accumulated(self):
        """Check if enough evidence for symmetry has been accumulated.

        Returns:
            Whether enough evidence for symmetry has been accumulated.
        """
        return self.symmetry_evidence >= self.required_symmetry_evidence

    # ------------------ Logging & Saving ----------------------

    # ======================= Private ==========================

    # ------------------- Main Algorithm -----------------------
    def _update_possible_matches(self, query):
        """Go through all objects and update possible matches.

        Args:
            query: current features at location.
        """
        consistent_objects = {}
        for graph_id in self.possible_matches:
            consistent = self._update_matches_using_features(
                query[0], query[1], graph_id
            )
            consistent_objects[graph_id] = consistent
        self._remove_inconsistent_objects(consistent_objects)

    def _update_matches_using_features(self, features, displacement, graph_id):
        """Use displacement to compare obseved features to possible graph features.

        At first observation (no displacement yet):
            Check which nodes in the graph are consistent with the observed features.
            -> these will be the possible start locations.
            Initialize possible poses for each location. Either by taking hard coded
            poses in 45 degree increments or by using the pose dependent features to
            determine possible poses for each location.
        For each following step:
            Get list of nodes that match with the observed features.
            For each possible location (path):
                For each possible pose at this location:
                    - Take the displacement and rotate it by the pose.
                    - Search location = location + rotated displacement
                    - Find nearest node to search location in the list of matching
                      feature nodes.
                    - check if pose dependent features at this node match with tested
                      pose. If not, look at next closest node (if distance <
                      max_node_distance)
                    - If we find a nearby matching node, add the search location as a
                      new possible location to the path (and the pose to possible
                      poses for this path). If not, remove this pose from possible
                      poses. If no poses are left for this path, remove the path.
        return len(possible_paths) > 0

        Args:
            features: Observed features at current time step.
            displacement: Displacement from previous location to current.
            graph_id: ID of model that should be tested.

        Returns:
            Whether we still have possible locations on this object.
        """
        new_possible_paths = []
        if displacement is None:
            # This is the first observation before we moved -> check where in the
            # graph the feature can be found
            (
                path_start_ids,
                new_possible_paths,
            ) = self.graph_memory.get_nodes_with_matching_features(
                graph_id=graph_id,
                features=features,
                list_of_lists=True,
            )

            if self.initial_possible_poses is None:
                # Get initial poses informed by pose features
                n_removed = 0
                for path_id, node_id in enumerate(path_start_ids):
                    possible_poses_for_path = self._get_informed_possible_poses(
                        graph_id, node_id, features
                    )
                    if len(possible_poses_for_path) > 0:
                        self.possible_poses[graph_id].append(possible_poses_for_path)
                    else:
                        new_possible_paths.pop(path_id - n_removed)
                        n_removed += 1
            else:
                # use uniformly distributed initial poses (in 45 degree intervals)
                self.possible_poses[graph_id] = [
                    self.initial_possible_poses.copy()
                    for _ in range(len(new_possible_paths))
                ]
        else:
            # We have already moved -> guide the node matching with displacement
            (
                new_possible_paths,
                new_possible_poses,
            ) = self._get_new_possible_paths_and_poses(graph_id, features, displacement)

            self.possible_poses[graph_id] = new_possible_poses
            if len(self.possible_poses[graph_id]) < 10:
                logging.info(
                    f"possible poses after matching for "
                    f"{graph_id}: {self.get_possible_poses()[graph_id]}"
                )
        self.possible_paths[graph_id] = new_possible_paths
        logging.debug(
            f"possible paths after matching for "
            f"{graph_id}: {len(self.possible_paths[graph_id])}"
        )
        return len(self.possible_paths[graph_id]) > 0

    def _get_new_possible_paths_and_poses(self, graph_id, features, displacement):
        """Use new displacement and features to update possible paths and poses.

        Returns:
            New possible paths and poses.
        """
        first_input_channel = list(features.keys())[0]
        displacement = displacement[first_input_channel]
        new_possible_paths = []
        new_possible_poses = []

        (
            feature_matched_node_ids,
            feature_matched_locs,
        ) = self.graph_memory.get_nodes_with_matching_features(
            graph_id=graph_id,
            features=features,
        )

        # if no points have the right features, it can't be this object
        if len(feature_matched_node_ids) == 0:
            return [], []

        # create a new KDtree with only eligible nodes
        reduced_tree = KDTree(feature_matched_locs, leaf_size=2)

        for path_id, path in enumerate(self.possible_paths[graph_id]):
            node_pos = path[-1]

            for pose in self.possible_poses[graph_id][path_id]:
                # This will just be one after the first step.
                search_pos = node_pos + pose.apply(displacement.copy())

                searching_near_nodes = True
                num_loops = 0
                closest_node_ds, closest_reduced_node_ids = reduced_tree.query(
                    [search_pos],
                    k=len(feature_matched_node_ids),
                    sort_results=True,
                )
                while searching_near_nodes and num_loops < len(
                    feature_matched_node_ids
                ):
                    # Find closest node using KD Tree search
                    closest_node_id = feature_matched_node_ids[
                        closest_reduced_node_ids[0][num_loops]
                    ]
                    closest_node_d = closest_node_ds[0][num_loops]

                    if closest_node_d > self.max_match_distance:
                        searching_near_nodes = False
                    else:
                        # Check if the feature pose matches the tested pose
                        new_pos_features = self.graph_memory.get_features_at_node(
                            graph_id,
                            first_input_channel,
                            closest_node_id,
                            feature_keys=["pose_vectors", "pose_fully_defined"],
                        )
                        pose_transformed_features = rotate_pose_dependent_features(
                            features[first_input_channel], pose
                        )
                        pose_features_match = self._match_pose_dependent_features(
                            pose_transformed_features,
                            new_pos_features,
                            first_input_channel,
                        )
                        if pose_features_match:
                            searching_near_nodes = False
                            new_possible_paths.append(
                                np.append(path, [search_pos], axis=0)
                            )
                            new_possible_poses.append([pose])
                        else:
                            num_loops += 1
        return new_possible_paths, new_possible_poses

    def _match_pose_dependent_features(
        self, query_features, node_features, input_channel
    ):
        """Determine whether pose features match.

        Compares the angle between observed and stored pose_vectors (from SM this
        corresponds to point normal and curvature direction) and checks whether it is
        below the specified tolerance.

        Args:
            query_features: Observed features.
            node_features: Features at node that is being tested.
            input_channel: ?

        Returns:
            Whether feature matches given self.tolerances
        """
        vectors_to_check = 2
        if not query_features["pose_fully_defined"]:
            vectors_to_check = 1
        node_pose_vecs = np.array(node_features["pose_vectors"]).reshape((3, 3))
        for vec_id in range(vectors_to_check):
            angle = get_angle(
                query_features["pose_vectors"][vec_id],
                node_pose_vecs[vec_id],
            )
            if vec_id > 0:
                # account for the fact the curvature directions can be flipped
                # by 180 degrees
                # TODO H: what to do at higher level LMs?
                angle = np.pi / 2 - np.abs(angle - np.pi / 2)
            consistent = angle < self.tolerances[input_channel]["pose_vectors"][vec_id]
            if not consistent:
                return False
        return True

    def _remove_object_from_matches(self, graph_id):
        """Remove object and its poses from possible matches."""
        self.possible_matches.pop(graph_id)
        self.possible_poses[graph_id] = []
        self.possible_paths[graph_id] = []

    def _remove_inconsistent_objects(self, consistent_objects):
        """Remove objects from the list of possible objects.

        Args:
            consistent_objects: For each object whether it is still consistent.
        """
        for graph_id in consistent_objects.keys():
            if consistent_objects[graph_id] is False:
                self._remove_object_from_matches(graph_id)

    # ------------------------ Helper --------------------------

    def _get_possible_recent_paths(self, object_id, n_back=4):
        """Return n_back steps of the current possible unique paths.

        sometimes it happens that two paths and up on the same trajectory
        (I think because of matching to nodes that are nearby and not exactly
        at the current location). This deals with that because otherwise we
        never reach the stopping condition.

        Args:
            object_id: Object ID for which to return the paths.
            n_back: Number of recent locations to return.

        Returns:
            List of possible, unique, recent paths
        """
        possible_paths = self.get_possible_paths()[object_id]
        if isinstance(possible_paths[0], torch.Tensor):
            possible_paths = [path.clone().numpy() for path in possible_paths]

        if len(np.array(possible_paths).shape) == 1:
            unique_recent_paths = np.array(possible_paths)
        else:
            if np.array(possible_paths).shape[1] <= n_back:
                n_back = 0
            recent_paths = np.array(possible_paths)[:, -n_back:]
            unique_recent_paths = get_unique_paths(
                recent_paths, threshold=self.path_similarity_threshold
            )
        return unique_recent_paths

    def _get_informed_possible_poses(
        self,
        graph_id,
        node_id,
        sensed_features,
        n_samples=0,
        kappa=100,
    ):
        """Use the 1st input channel to get possible initial poses.

        Returns:
            Possible initial poses.
        """
        possible_poses = []
        all_input_channels = list(sensed_features.keys())
        first_input_channel = all_input_channels[0]
        node_directions = self.graph_memory.get_rotation_features_at_node(
            graph_id, node_id, first_input_channel
        )
        sensed_directions = sensed_features[first_input_channel]["pose_vectors"]
        # Check if PCs in patch are similar -> need to sample more directions
        if sensed_features[first_input_channel]["pose_fully_defined"]:
            # 2 possibilities since the curvature directions may be flipped
            possible_s_d = possible_sensed_directions(sensed_directions, 2)
        else:
            logging.debug(
                "PC 1 is similar to PC2 -> Their directions are not meaningful"
            )
            possible_s_d = possible_sensed_directions(
                sensed_directions, self.umbilical_num_poses
            )

        for s_d in possible_s_d:
            # Since we have orthonormal vectors and know their correspondence we can
            # directly calculate the rotation instead of using the Kabsch esimate used
            # in Rotation.align_vectors
            r, err = align_orthonormal_vectors(node_directions, s_d)
            if err < 1:
                possible_poses.append(r)
                for _ in range(n_samples):
                    # If we do this we need a better terminal condition for similar
                    # rotations or more robustness. n_sample currently set to 0.
                    rand_rot = self.rng.vonmises(0, kappa, 3)
                    rot = Rotation.from_euler(
                        "xyz", [rand_rot[0], rand_rot[1], rand_rot[2]]
                    )
                    r_sample = r * rot
                    possible_poses.append(r_sample)

        return possible_poses

    # ----------------------- Logging --------------------------

    def _add_detailed_stats(self, stats):
        stats["possible_paths"] = self.get_possible_paths()
        stats["possible_poses"] = self.get_possible_poses()
        stats["symmetry_evidence"] = self.symmetry_evidence
        return stats


class FeatureGraphMemory(GraphMemory):
    """Graph memory that matches objects by using features at locations."""

    def __init__(
        self,
        graph_delta_thresholds,
    ):
        """Initialize Graph Memory.

        Args:
            graph_delta_thresholds: Thresholds used to compare nodes in the graphs
                being learned, and thereby whether to include a new point or not.
        """
        super(FeatureGraphMemory, self).__init__(
            graph_delta_thresholds=graph_delta_thresholds
        )

    # =============== Public Interface Functions ===============

    # ------------------- Main Algorithm -----------------------

    # ------------------ Getters & Setters ---------------------
    def get_initial_hypotheses(self):
        possible_matches = self.get_all_models_in_memory()
        possible_paths = {}
        possible_poses = {}
        # reset possible matches for paths on objects
        for graph_id in self.get_memory_ids():
            first_input_channel = self.get_input_channels_in_graph(graph_id)[0]
            # Get node IDs (fist element in x)
            possible_paths[graph_id] = self.get_graph_node_ids(
                graph_id, first_input_channel
            )
            possible_poses[graph_id] = []

        return possible_matches, possible_paths, possible_poses

    def get_rotation_features_at_node(self, graph_id, node_id, channel):
        """Get the rotation features at a node in the graph.

        Returns:
            The rotation features at a node in the graph.
        """
        node_r_features = self.get_features_at_node(
            graph_id,
            channel,
            node_id,
            feature_keys=["pose_vectors"],
        )
        node_directions = node_r_features["pose_vectors"]
        node_directions = np.array(node_directions).reshape((3, 3))
        return node_directions

    def get_nodes_with_matching_features(self, graph_id, features, list_of_lists=False):
        """Get only nodes with matching features.

        Get a reduced list of nodes that includes only nodes with features
        that match the features dict passed here

        Args:
            graph_id (str): The graph descriptor e.g. 'mug'
            features (dict): The observed features to be matched
            list_of_lists (bool, optional): should each location in the list be embedded
            in its own list (useful for some downstream operations)
            Defaults to False.

        Returns:
            tuple(list, list): The reduced lists of ids / locs.
        """
        first_input_channel = list(features.keys())[0]
        all_node_ids = self.get_graph_node_ids(graph_id, first_input_channel)
        all_node_locs = self.get_graph(graph_id, first_input_channel).pos
        # Just use first input channel for now. Since FeatureLM doesn't work with
        # heterarchy this should be fine. May want to allow for multiple sensor inputs
        # but probably not worth the time atm if we don't use this LM much.
        possible_nodes_idx = self._match_all_node_features(
            features, first_input_channel, graph_id
        )

        if list_of_lists:
            loc_lists = [[loc.numpy()] for loc in all_node_locs[possible_nodes_idx]]
            return all_node_ids[possible_nodes_idx], loc_lists
        else:
            return (
                all_node_ids[possible_nodes_idx],
                all_node_locs[possible_nodes_idx],
            )

    # ------------------ Logging & Saving ----------------------

    # ======================= Private ==========================

    # ------------------- Main Algorithm -----------------------

    def _match_all_node_features(self, features, input_channel, graph_id):
        """Match observed features to all nodes in the graph.

        Match a list of the currently observed object features to an array of
        all nodes in the graph. First creates a list of features and tolerances
        where the index in the list matches those from self.feature_array

        Then it generates max and min permissible values, and compares these to
        the feature values from the self.feature_array of the whole graph.

        Circular variables (hue) must be matched differently, so this also gets
        a list of which vars are circular and then matches them differently

        Args:
            features (dict): The observed features to be matched
            input_channel: ?
            graph_id (str): The graph descriptor e.g. 'mug'

        Returns:
            np.ndarray: Array, where True~graph nodes matching ALL features,
            False~graph nodes with any non-matching features
        """
        shape_to_use = self.feature_array[graph_id][input_channel].shape[1]
        feature_order = self.feature_order[graph_id][input_channel]
        # generate the lists of features, tolerances, and whether features are circular
        tolerance_list = np.zeros(shape_to_use) * np.nan
        feature_list = np.zeros(shape_to_use) * np.nan
        circular_var = np.zeros(shape_to_use, dtype=bool)
        start_idx = 0
        features = features[input_channel]
        for feature in feature_order:
            if feature in [
                "pose_vectors",
                "pose_fully_defined",
            ]:
                continue
            if hasattr(features[feature], "__len__"):
                feature_length = len(features[feature])
            else:
                feature_length = 1
            end_idx = start_idx + feature_length
            feature_list[start_idx:end_idx] = features[feature]
            tolerance_list[start_idx:end_idx] = self.features_to_use[input_channel][
                feature
            ]
            circular_var[start_idx:end_idx] = (
                [True, False, False] if feature == "hsv" else False
            )
            start_idx = end_idx

        # use these arrays to find the max and min value for each feature
        min_value, max_value = np.zeros_like(feature_list), np.zeros_like(feature_list)
        min_value[circular_var] = (
            feature_list[circular_var] - tolerance_list[circular_var]
        ) % 1
        max_value[circular_var] = (
            feature_list[circular_var] + tolerance_list[circular_var]
        ) % 1
        min_value[~circular_var] = (
            feature_list[~circular_var] - tolerance_list[~circular_var]
        )
        max_value[~circular_var] = (
            feature_list[~circular_var] + tolerance_list[~circular_var]
        )
        min_larger_max = min_value > max_value

        # use the max and min value to test whether each graph node matches each feature
        in_range = np.zeros_like(self.feature_array[graph_id][input_channel])
        in_range[:, min_larger_max] = (
            self.feature_array[graph_id][input_channel][:, min_larger_max]
            >= min_value[min_larger_max]
        ) + (
            self.feature_array[graph_id][input_channel][:, min_larger_max]
            <= max_value[min_larger_max]
        )
        in_range[:, ~min_larger_max] = (
            self.feature_array[graph_id][input_channel][:, ~min_larger_max]
            >= min_value[~min_larger_max]
        ) * (
            self.feature_array[graph_id][input_channel][:, ~min_larger_max]
            <= max_value[~min_larger_max]
        )
        return np.all(in_range, axis=1)

    # ------------------------ Helper --------------------------

    # ----------------------- Logging --------------------------<|MERGE_RESOLUTION|>--- conflicted
+++ resolved
@@ -46,14 +46,11 @@
         required_symmetry_evidence=5,
         graph_delta_thresholds=None,
         initial_possible_poses="informed",
-<<<<<<< HEAD
+        umbilical_num_poses=8,
         knn_backend="cpu",
         knn_nlist=1,
         knn_gpu_id=0,
         knn_batch_size=None,
-=======
-        umbilical_num_poses=8,
->>>>>>> ded0dd7f
     ):
         """Initialize Learning Module.
 
@@ -76,16 +73,13 @@
                 to classify an object as symmetric and go into terminal condition.
             initial_possible_poses: initial possible poses that should be tested for.
                 In ["uniform", "informed", list]. default = "informed".
-<<<<<<< HEAD
+            umbilical_num_poses: Number of samples rotations in the direction
+                of the plane perpendicular to the point normal.
             knn_backend: Backend to use for KNN search. 'cpu' uses SciPy KDTree, 'gpu'
                 uses FAISS (if available). Defaults to "cpu".
             knn_nlist: Number of clusters to use in knn gpu index. 
             knn_gpu_id: ID of GPU on device to use for GPU based KNN backend.
             knn_batch_size: Batch size to use for large KNN queries.
-=======
-            umbilical_num_poses: Number of samples rotations in the direction
-                of the plane perpendicular to the point normal.
->>>>>>> ded0dd7f
         """
         super(FeatureGraphLM, self).__init__()
         self.graph_memory = FeatureGraphMemory(
