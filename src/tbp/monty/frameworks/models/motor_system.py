--- conflicted
+++ resolved
@@ -52,16 +52,9 @@
             state: The initial state of the motor system.
                 Defaults to None.
         """
-<<<<<<< HEAD
         self._default_policy = self._policy = policy
         self._look_at_policy = LookAtPolicy(rng=self._default_policy.rng)
-        self.reset()
-        if state:
-            self._state = state
-=======
-        self._policy = policy
         self.reset(state)
->>>>>>> 56e3453a
 
     @property
     def agent_id(self) -> str:
@@ -129,12 +122,8 @@
 
     def reset(self, state: MotorSystemState | None = None) -> None:
         """Reset the motor system."""
-<<<<<<< HEAD
         self._policy = self._default_policy
-        self._state = None
-=======
         self._state = state
->>>>>>> 56e3453a
         self._driving_goal_state = None
         self._experiment_mode = None
         self._processed_observations = None
