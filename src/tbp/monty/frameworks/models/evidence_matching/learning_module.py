# Copyright 2025 Thousand Brains Project
# Copyright 2022-2024 Numenta Inc.
#
# Copyright may exist in Contributors' modifications
# and/or contributions to the work.
#
# Use of this source code is governed by the MIT
# license that can be found in the LICENSE file or at
# https://opensource.org/licenses/MIT.

from __future__ import annotations

import copy
import logging
import threading
import time

import numpy as np
from scipy.spatial import KDTree
from scipy.spatial.transform import Rotation

from tbp.monty.frameworks.models.evidence_matching.graph_memory import (
    EvidenceGraphMemory,
)
from tbp.monty.frameworks.models.evidence_matching.hypotheses import (
    ChannelHypotheses,
    Hypotheses,
)
from tbp.monty.frameworks.models.evidence_matching.hypotheses_updater import (
    DefaultHypothesesUpdater,
    HypothesesUpdater,
    HypothesesUpdaterTelemetry,
)
from tbp.monty.frameworks.models.goal_state_generation import EvidenceGoalStateGenerator
from tbp.monty.frameworks.models.graph_matching import GraphLM
from tbp.monty.frameworks.models.states import State
from tbp.monty.frameworks.utils.evidence_matching import (
    ChannelMapper,
    evidence_update_threshold,
)
from tbp.monty.frameworks.utils.graph_matching_utils import (
    add_pose_features_to_tolerances,
    get_scaled_evidences,
)

logger = logging.getLogger(__name__)


class EvidenceGraphLM(GraphLM):
    """Learning module that accumulates evidence for objects and poses.

    Matching Attributes:
        max_match_distance: Maximum distance of a tested and stored location to
            be matched.
        tolerances: How much can each observed feature deviate from the stored
            features to still be considered a match.
        feature_weights: How much should each feature be weighted when calculating
            the evidence update for hypotheses. Weights are stored in a dictionary with
            keys corresponding to features (same as keys in tolerances)
        feature_evidence_increment: Feature evidence (between 0 and 1) is multiplied
            by this value before being added to the overall evidence of a hypothesis.
            This factor is only multiplied with the feature evidence (not the pose
            evidence as opposed to the present_weight).
        evidence_threshold_config: How to decide which hypotheses
            should be updated. When this parameter is either '[int]%' or
            'x_percent_threshold', then this parameter is applied to the evidence
            for the Most Likely Hypothesis (MLH) to determine a minimum evidence
            threshold in order for other hypotheses to be updated. Any hypotheses
            falling below the resulting evidence threshold do not get updated. The
            other options set a fixed threshold that does not take MLH evidence into
            account. In [int, float, '[int]%', 'mean', 'median', 'all',
            'x_percent_threshold']. Defaults to 'all'.
        vote_evidence_threshold: Only send votes that have a scaled evidence above
            this threshold. Vote evidences are in the range of [-1, 1] so the threshold
            should not be outside this range.
        past_weight: How much should the evidence accumulated so far be weighted
            when combined with the evidence from the most recent observation.
        present_weight: How much should the current evidence be weighted when added
            to the previous evidence. If past_weight and present_weight add up to 1,
            the evidence is bounded and can't grow infinitely. NOTE: right now this
            doesn't give as good performance as with unbounded evidence since we don't
            keep a full history of what we saw. With a more efficient policy and better
            parameters that may be possible to use though and could help when moving
            from one object to another and to generally make setting thresholds etc.
            more intuitive.
        vote_weight: Vote evidence (between -1 and 1) in multiplied by this  value
            when being added to the overall evidence of a hypothesis. If past and
            current_weight add up to 1, it is use as weight in np.average to keep
            the evidence in a fixed range.

    Terminal Condition Attributes:
        object_evidence_threshold: Minimum required evidence for an object to be
            recognized. We additionally check that the evidence for this object is
            significantly higher than for all other objects.
        x_percent_threshold: Used in two places:
            1) All objects whose highest evidence is greater than the most likely
                objects evidence - x_percent of the most like objects evidence are
                considered possible matches. That means to only have one possible match,
                no other object can have more evidence than the candidate match's
                evidence - x percent of it.
            2) Within one object, possible poses are considered possible if their
                evidence is larger than the most likely pose of this object - x percent
                of this poses evidence.
            # TODO: should we use a separate threshold for within and between objects?
            If this value is larger, the model is usually more robust to noise and
            reaches a better performance but also requires a lot more steps to reach a
            terminal condition, especially if there are many similar object in the data
            set.
        path_similarity_threshold: How similar do paths have to be to be
            considered the same in the terminal condition check.
        pose_similarity_threshold: difference between two poses to be considered
            unique when checking for the terminal condition (in radians).
        required_symmetry_evidence: number of steps with unchanged possible poses
            to classify an object as symmetric and go into terminal condition.

    Model Attributes:
        graph_delta_thresholds: Thresholds used to compare nodes in the graphs being
            learned, and thereby whether to include a new point or not. By default,
            we only consider the distance between points, using a threshold
            of 0.001 (determined in remove_close_points). Can also specify
            thresholds based on e.g. surface normal angle difference, or principal
            curvature magnitude difference.
        max_graph_size: Maximum size of a graph in meters. Any observations that fall
            out of this range will be discarded/used for building a new model. This
            constraints the size of models that an LM can learn and enforces learning
            models of sub-components of objects.
        max_nodes_per_graph: Maximum number of nodes in a graph. This will be k when
            picking the k-winner voxels to add their content into the graph used for
            matching.
        num_model_voxels_per_dim: Number of voxels per dimension in the model grid.
            This constraints the spatial resolution that the model can represent.
            max_graph_size/num_model_voxels_per_dim = how much space is lumped into one
            voxel. All locations that fall into the same voxel will be averaged and
            represented as one value. num_model_voxels_per_dim should not be too large
            since the memory requirements grow cubically with this number.
        gsg_class: The type of goal-state-generator to associate with the LM.
        gsg_args: Dictionary of configuration parameters for the GSG.
        hypotheses_updater_class: The type of hypotheses updater to associate with the
            LM.
        hypotheses_updater_args: Dictionary of configuration parameters for the
            hypotheses updater.

    Debugging Attributes:
        use_multithreading: Whether to calculate evidence updates for different
            objects in parallel using multithreading. This can be done since the
            updates to different objects are completely independent of each other. In
            general it is recommended to use this but it can be useful to turn it off
            for debugging purposes.
    """

    def __init__(
        self,
        max_match_distance,
        tolerances: dict,
        feature_weights: dict,
        feature_evidence_increment=1,
        evidence_threshold_config: float | str = "all",
        vote_evidence_threshold=0.8,
        past_weight=1,
        present_weight=1,
        vote_weight=1,
        object_evidence_threshold=1,
        x_percent_threshold=10,
        path_similarity_threshold=0.1,
        pose_similarity_threshold=0.35,
        required_symmetry_evidence=5,
        graph_delta_thresholds=None,
        max_graph_size=0.3,  # 30cm
        max_nodes_per_graph=2000,
        num_model_voxels_per_dim=50,  # -> voxel size = 6mm3 (0.006)
        use_multithreading=True,
        gsg_class=EvidenceGoalStateGenerator,
        gsg_args=None,
        hypotheses_updater_class: type[HypothesesUpdater] = DefaultHypothesesUpdater,
        hypotheses_updater_args: dict | None = None,
        *args,
        **kwargs,
    ) -> None:
        kwargs["initialize_base_modules"] = False
        super(EvidenceGraphLM, self).__init__(*args, **kwargs)
        # --- LM components ---
        self.graph_memory = EvidenceGraphMemory(
            graph_delta_thresholds=graph_delta_thresholds,
            max_nodes_per_graph=max_nodes_per_graph,
            max_graph_size=max_graph_size,
            num_model_voxels_per_dim=num_model_voxels_per_dim,
        )
        if gsg_args is None:
            gsg_args = {}
        self.gsg = gsg_class(self, **gsg_args)
        self.gsg.reset()
        # --- Matching Params ---
        self.max_match_distance = max_match_distance
        self.tolerances = tolerances
        self.feature_evidence_increment = feature_evidence_increment
        self.evidence_threshold_config = evidence_threshold_config
        self.vote_evidence_threshold = vote_evidence_threshold
        # ------ Weighting Params ------
        self.feature_weights = feature_weights
        self.past_weight = past_weight
        self.present_weight = present_weight
        self.vote_weight = vote_weight
        # --- Terminal Condition Params ---
        self.object_evidence_threshold = object_evidence_threshold
        self.x_percent_threshold = x_percent_threshold
        self.path_similarity_threshold = path_similarity_threshold
        self.pose_similarity_threshold = pose_similarity_threshold
        self.required_symmetry_evidence = required_symmetry_evidence
        # --- Model Params ---
        self.max_graph_size = max_graph_size
        # --- Debugging Params ---
        self.use_multithreading = use_multithreading

        # TODO make sure we always extract pose features and remove this
        self.tolerances = add_pose_features_to_tolerances(tolerances)
        # TODO: not ideal solution
        self.graph_memory.features_to_use = self.tolerances
        # Set feature weights to 1 if not otherwise specified
        self._fill_feature_weights_with_default(default=1)

        # Dictionary with graph_ids as keys. For each graph we initialize a set of
        # hypotheses at the first step of an episode. Each hypothesis has an evidence
        # count associated with it which is stored here.
        # self.possible_locations and self.possible_poses have the same structure and
        # length as self.evidence and store the corresponding hypotheses.
        self.evidence: dict[str, np.ndarray] = {}
        self.possible_locations: dict[str, np.ndarray] = {}
        self.possible_poses: dict[str, np.ndarray] = {}

        # A dictionary from graph_id to instances of `ChannelMapper`.
        self.channel_hypothesis_mapping: dict[str, ChannelMapper] = {}

        self.current_mlh = {
            "graph_id": "no_observations_yet",
            "location": [0, 0, 0],
            "rotation": Rotation.from_euler("xyz", [0, 0, 0]),
            "scale": 1,
            "evidence": 0,
        }
        self.previous_mlh = copy.deepcopy(self.current_mlh)

        if hypotheses_updater_args is None:
            hypotheses_updater_args = {}
        # Every HypothesesUpdater gets at least the following arguments because they are
        # either constructed or edited in the constructor, or they are shared with the
        # learning module.
        hypotheses_updater_args.update(
            evidence_threshold_config=self.evidence_threshold_config,
            feature_evidence_increment=self.feature_evidence_increment,
            feature_weights=self.feature_weights,
            graph_memory=self.graph_memory,
            max_match_distance=self.max_match_distance,
            past_weight=self.past_weight,
            present_weight=self.present_weight,
            tolerances=self.tolerances,
        )
        self.hypotheses_updater = hypotheses_updater_class(**hypotheses_updater_args)
        self.hypotheses_updater_telemetry: HypothesesUpdaterTelemetry = {}

    # =============== Public Interface Functions ===============

    # ------------------- Main Algorithm -----------------------
    def reset(self):
        """Reset evidence count and other variables."""
        # Now here, as opposed to the displacement and feature-location LMs,
        # possible_matches is a list of IDs, not a dictionary with the object graphs.
        self.possible_matches = self.graph_memory.get_initial_hypotheses()

        if self.tolerances is not None:
            # TODO H: Differentiate between features from different input channels
            # TODO: could do this in the object model class
            self.graph_memory.initialize_feature_arrays()
        self.symmetry_evidence = 0
        self.last_possible_hypotheses = None
        self.channel_hypothesis_mapping = {}

        self.current_mlh["graph_id"] = "no_observations_yet"
        self.current_mlh["location"] = [0, 0, 0]
        self.current_mlh["rotation"] = Rotation.from_euler("xyz", [0, 0, 0])
        self.current_mlh["scale"] = 1
        self.current_mlh["evidence"] = 0

    def receive_votes(self, vote_data):
        """Get evidence count votes and use to update own evidence counts.

        Weighted by distance to votes and their evidence.
        TODO: also take into account rotation vote

        vote_data contains:
            pos_location_votes: shape=(N, 3)
            pos_rotation_votes: shape=(N, 3, 3)
            pose_evidences: shape=(N,)

        """
        if (vote_data is not None) and (
            self.buffer.get_num_observations_on_object() > 0
        ):
            thread_list = []
            for graph_id in self.get_all_known_object_ids():
                if graph_id in vote_data.keys():
                    if self.use_multithreading:
                        t = threading.Thread(
                            target=self._update_evidence_with_vote,
                            args=(
                                vote_data[graph_id],
                                graph_id,
                            ),
                        )
                        thread_list.append(t)
                    else:  # This can be useful for debugging.
                        self._update_evidence_with_vote(
                            vote_data[graph_id],
                            graph_id,
                        )
            if self.use_multithreading:
                for thread in thread_list:
                    # start executing _update_evidence in each thread.
                    thread.start()
                for thread in thread_list:
                    # call this to prevent main thread from continuing in code
                    # before all evidences are updated.
                    thread.join()
            logger.debug("Updating possible matches after vote")
            self.possible_matches = self._threshold_possible_matches()
            self.current_mlh = self._calculate_most_likely_hypothesis()

            self._add_votes_to_buffer_stats(vote_data)

    def send_out_vote(self) -> dict | None:
        """Send out hypotheses and the evidence for them.

        Votes are a dict and contain the following:
            pose_hypotheses: locations (V, 3) and rotations (V, 3, 3)
            pose_evidence: Evidence (V) for each location-rotation pair in the
                    pose hypotheses. Scaled into range [-1, 1] where 1 is the
                    hypothesis with the largest evidence in this LM and -1 the
                    one with the smallest evidence. When thresholded, pose_evidence
                    will be in range [self.vote_evidence_threshold, 1]
            sensed_pose_rel_body: sensed location and rotation of the input to this
                    LM. Rotation is represented by the pose vectors (surface normal and
                    curvature directions) for the SMs. For input from LMs it is also
                    represented as 3 unit vectors, these are calculated from the
                    estimated rotation of the most likely object. This pose is used
                    to calculate the displacement between two voting LMs and to
                    translate the votes between their reference frames.
                    Shape=(4,3).
        Where V is the number of votes (V=number of hypotheses if not thresholded)
        If none of the hypotheses of an object are > vote_evidence_threshold, this
        object will not send out a vote.

        Returns:
            Dictionary with possible states and sensed poses relative to the body, or
            None if we don't want the LM to vote.
        """
        if (
            self.buffer.get_num_observations_on_object() < 1
            or not self.buffer.get_last_obs_processed()
        ):
            # We don't want the LM to vote if it hasn't gotten input yet (can happen
            # with multiple LMs if some start off the object) or if it didn't perform
            # an evidence update on this step (it didn't receive new input so it
            # doesn't have anything new to communicate).
            vote = None
        else:
            # Get pose of first sensor stored in buffer.
            sensed_pose = self.buffer.get_current_pose(input_channel="first")

            possible_states = {}
            evidences = get_scaled_evidences(self.get_all_evidences())
            for graph_id in evidences.keys():
                interesting_hyp = np.where(
                    evidences[graph_id] > self.vote_evidence_threshold
                )
                if len(interesting_hyp[0]) > 0:
                    possible_states[graph_id] = []
                    for hyp_id in interesting_hyp[0]:
                        vote = State(
                            location=self.possible_locations[graph_id][
                                hyp_id
                            ],  # location rel. body
                            morphological_features={
                                # Pose vectors are columns of the rotation matrix
                                "pose_vectors": self.possible_poses[graph_id][hyp_id].T,
                                "pose_fully_defined": True,
                            },
                            # No feature when voting.
                            non_morphological_features=None,
                            confidence=evidences[graph_id][hyp_id],
                            use_state=True,
                            sender_id=self.learning_module_id,
                            sender_type="LM",
                        )
                        possible_states[graph_id].append(vote)

            vote = {
                "possible_states": possible_states,
                "sensed_pose_rel_body": sensed_pose,
            }
        return vote

    def get_output(self):
        """Return the most likely hypothesis in same format as LM input.

        The input to an LM at the moment is a dict of features at a location. The
        output therefor has the same format to keep the messaging protocol
        consistent and make it easy to stack multiple LMs on top of each other.

        If the evidence for mlh is < object_evidence_threshold,
        interesting_features == False
        """
        mlh = self.get_current_mlh()
        pose_features = self._object_pose_to_features(mlh["rotation"].inv())
        object_id_features = self._object_id_to_features(mlh["graph_id"])
        # Pass object ID to next LM if:
        #       1) The last input it received was on_object (+getting SM input
        #           check will make sure that we are also currently on object)
        #           NOTE: May want to relax this check but still need a motor input
        #       2) Its most likely hypothesis has an evidence >
        #           object_evidence_threshold
        use_state = bool(
            self.buffer.get_currently_on_object()
            and mlh["evidence"] > self.object_evidence_threshold
        )
        # TODO H: is this a good way to scale evidence to [0, 1]?
        confidence = (
            0
            if len(self.buffer) == 0
            else np.clip(mlh["evidence"] / len(self.buffer), 0, 1)
        )
        # TODO H1: update this to send detected object location
        # Use something like this + incorporate mlh location. -> while on same object,
        # this should not change, even when moving over the object. Would also have to
        # update mlh during exploration (just add displacenents).
        # Discuss this first before implementing. This would make higher level models
        # much simpler but also require some arbitrary object center and give less
        # resolution of where on a compositional object we are (in this lm). Would
        # also require update in terminal condition re. path_similarity_th.
        # object_loc_rel_body = (
        #     self.buffer.get_current_location(input_channel="first") - mlh["location"]
        # )
        hypothesized_state = State(
            # Same as input location from patch (rel body)
            # NOTE: Just for common format at the moment, movement information will be
            # taken from the sensor. For higher level LMs, we may want to transmit the
            # motor efference copy here.
            # TODO: get motor efference copy here. Need to refactor motor command
            # selection for this.
            # location rel. body -> same as sensor input to higher LM (assuming they are
            # colocated) so it is not used.
            location=self.buffer.get_current_location(input_channel="first"),
            morphological_features={
                "pose_vectors": pose_features,
                "pose_fully_defined": not self._enough_symmetry_evidence_accumulated(),
                # on_object is also same as sensor input to higher LM (assuming they are
                # colocated) so not used.
                "on_object": self.buffer.get_currently_on_object(),
            },
            non_morphological_features={
                "object_id": object_id_features,
                # TODO H: test if this makes sense to communicate
                # "location_rel_model": mlh["location"],
            },
            confidence=confidence,
            use_state=use_state,
            sender_id=self.learning_module_id,
            sender_type="LM",
        )
        return hypothesized_state

    # ------------------ Getters & Setters ---------------------
    def set_detected_object(self, terminal_state):
        """Set the current graph ID.

        If we didn't recognize the object this will be new_object{n} where n is
        len(graph_memory) + 1. Otherwise it is the id of the graph that we recognized.
        If we timed out it is None and we will not update the graph memory.
        """
        self.terminal_state = terminal_state
        logger.debug(f"terminal state: {terminal_state}")
        if terminal_state is None:  # at beginning of episode
            graph_id = None
        elif (terminal_state == "no_match") or len(self.get_possible_matches()) == 0:
            if terminal_state == "time_out" or terminal_state == "pose_time_out":
                # If we have multiple LMs some of them might reach time out but with
                # no possible matches. In this case we don't want to add a new graph
                # to their memory.
                graph_id = None
            else:
                graph_id = "new_object" + str(len(self.graph_memory))

        elif terminal_state == "match":
            graph_id = self.get_possible_matches()[0]
        # If we are evaluating and reach a time out, we set the object to the
        # most likely hypothesis (if evidence for it is above object_evidence_threshold)
        elif self.mode == "eval" and (
            terminal_state == "time_out" or terminal_state == "pose_time_out"
        ):
            mlh = self.get_current_mlh()
            if "evidence" in mlh.keys() and (
                mlh["evidence"] > self.object_evidence_threshold
            ):
                # Use most likely hypothesis
                graph_id = mlh["graph_id"]
            else:
                graph_id = None
        else:
            graph_id = None
        self.detected_object = graph_id

    def get_unique_pose_if_available(self, object_id):
        """Get the most likely pose of an object if narrowed down.

        If there is not one unique possible pose or symmetry detected, return None

        Returns:
            The pose and scale if a unique pose is available, otherwise None.
        """
        possible_object_hypotheses_ids = self.get_possible_hypothesis_ids(object_id)
        # Only try to determine object pose if the evidence for it is high enough.
        if possible_object_hypotheses_ids is not None:
            mlh = self.get_current_mlh()
            # Check if all possible poses are similar
            pose_is_unique = self._check_for_unique_poses(
                object_id, possible_object_hypotheses_ids, mlh["rotation"]
            )
            # Check for symmetry
            symmetry_detected = self._check_for_symmetry(
                possible_object_hypotheses_ids,
                # Don't increment symmetry counter if LM didn't process observation
                increment_evidence=self.buffer.get_last_obs_processed(),
            )

            self.last_possible_hypotheses = possible_object_hypotheses_ids

            if pose_is_unique or symmetry_detected:
                r_inv = mlh["rotation"].inv()
                r_euler = mlh["rotation"].inv().as_euler("xyz", degrees=True)
                r_euler = np.round(r_euler, 3) % 360

                pose_and_scale = np.concatenate(
                    [mlh["location"], r_euler, [mlh["scale"]]]
                )
                logger.debug(f"(location, rotation, scale): {pose_and_scale}")
                # Set LM variables to detected object & pose
                self.detected_pose = pose_and_scale
                self.detected_rotation_r = mlh["rotation"]
                # Log stats to buffer
                lm_episode_stats = {
                    "detected_path": mlh["location"],
                    "detected_location_on_model": mlh["location"],
                    "detected_location_rel_body": self.buffer.get_current_location(
                        input_channel="first"
                    ),
                    "detected_rotation": r_euler,
                    "detected_rotation_quat": r_inv.as_quat(),
                    "detected_scale": 1,  # TODO: scale doesn't work yet
                }
                self.buffer.add_overall_stats(lm_episode_stats)
                if symmetry_detected:
                    symmetry_stats = {
                        "symmetric_rotations": np.array(self.possible_poses[object_id])[
                            self.last_possible_hypotheses
                        ],
                        "symmetric_locations": self.possible_locations[object_id][
                            self.last_possible_hypotheses
                        ],
                    }
                    self.buffer.add_overall_stats(symmetry_stats)
                return pose_and_scale
            else:
                logger.debug(f"object {object_id} detected but pose not resolved yet.")
                return None
        else:
            return None

    def get_current_mlh(self):
        """Return the current most likely hypothesis of the learning module.

        Returns:
            dict with keys: graph_id, location, rotation, scale, evidence
        """
        return self.current_mlh

    def get_mlh_for_object(self, object_id):
        """Get mlh for a specific object ID.

        Note:
            When trying to retrieve the MLH for the current most likely object
            and not any other object, it is better to use self.current_mlh

        Returns:
            The most likely hypothesis for the object ID.
        """
        return self._calculate_most_likely_hypothesis(object_id)

    def get_top_two_mlh_ids(self):
        """Retrieve the two most likely object IDs for this LM.

        Returns:
            The two most likely object IDs.
        """
        graph_ids, graph_evidences = self.get_evidence_for_each_graph()

        # Note the indices below will be ordered with the 2nd MLH appearing first, and
        # the 1st MLH appearing second.
        top_indices = np.argsort(graph_evidences)[-2:]

        if len(top_indices) > 1:
            top_id = graph_ids[top_indices[1]]
            second_id = graph_ids[top_indices[0]]
        else:
            top_id = graph_ids[top_indices[0]]
            second_id = top_id

        return top_id, second_id

    def get_top_two_pose_hypotheses_for_graph_id(self, graph_id):
        """Return top two hypotheses for a given graph_id."""
        mlh_for_graph = self._calculate_most_likely_hypothesis(graph_id)
        second_mlh_id = np.argsort(self.evidence[graph_id])[-2]
        second_mlh = self._get_mlh_dict_from_id(graph_id, second_mlh_id)
        return mlh_for_graph, second_mlh

    def get_possible_matches(self):
        """Return graph ids with significantly higher evidence than median."""
        return self.possible_matches

    def get_possible_poses(self, as_euler=True):
        """Return possible poses for each object (for logging).

        Here this list doesn't get narrowed down.
        This is not really used for evidence matching since we threshold in other
        places.
        """
        poses = self.possible_poses.copy()
        if as_euler:
            all_poses = {}
            for obj in poses.keys():
                euler_poses = []
                for pose in poses[obj]:
                    scipy_pose = Rotation.from_matrix(pose)
                    euler_pose = np.round(
                        scipy_pose.inv().as_euler("xyz", degrees=True), 5
                    )
                    euler_poses.append(euler_pose)
                all_poses[obj] = euler_poses
        else:
            all_poses = poses
        return all_poses

    def get_possible_hypothesis_ids(self, object_id):
        max_obj_evidence = np.max(self.evidence[object_id])
        # TODO: Try out different ways to adapt object_evidence_threshold to number of
        # steps taken so far and number of objects in memory
        if max_obj_evidence > self.object_evidence_threshold:
            x_percent_of_max = max_obj_evidence / 100 * self.x_percent_threshold
            # Get all pose IDs that have an evidence in the top n%
            possible_object_hypotheses_ids = np.where(
                self.evidence[object_id] > max_obj_evidence - x_percent_of_max
            )[0]
            logger.debug(
                f"possible hpids: {possible_object_hypotheses_ids} for {object_id}"
            )
            logger.debug(f"hpid evidence is > {max_obj_evidence} - {x_percent_of_max}")
            return possible_object_hypotheses_ids

    def get_evidence_for_each_graph(self):
        """Return maximum evidence count for a pose on each graph."""
        graph_ids = self.get_all_known_object_ids()
        if graph_ids[0] not in self.evidence.keys():
            return ["patch_off_object"], [0]
        graph_evidences = []
        for graph_id in graph_ids:
            graph_evidences.append(np.max(self.evidence[graph_id]))
        return graph_ids, np.array(graph_evidences)

    def get_all_evidences(self):
        """Return evidence for each pose on each graph (pointer)."""
        return self.evidence

    # ------------------ Logging & Saving ----------------------
    def collect_stats_to_save(self):
        """Get all stats that this LM should store in the buffer for logging.

        Returns:
            The stats dictionary.
        """
        stats = {
            "possible_matches": self.get_possible_matches(),
            "current_mlh": self.get_current_mlh(),
        }
        self._append_mlh_prediction_error_to_stats()
        if self.has_detailed_logger:
            stats = self._add_detailed_stats(stats)
        return stats

    def _update_possible_matches(self, query):
        """Update evidence for each hypothesis instead of removing them."""
        thread_list = []
        for graph_id in self.get_all_known_object_ids():
            if self.use_multithreading:
                # assign separate thread on same CPU to each objects update.
                # Since the updates of different objects are independent of
                # each other we can do this.
                t = threading.Thread(
                    target=self._update_evidence,
                    args=(query[0], query[1], graph_id),
                )
                thread_list.append(t)
            else:  # This can be useful for debugging.
                self._update_evidence(query[0], query[1], graph_id)
        if self.use_multithreading:
            # TODO: deal with keyboard interrupt
            for thread in thread_list:
                # start executing _update_evidence in each thread.
                thread.start()
            for thread in thread_list:
                # call this to prevent main thread from continuing in code
                # before all evidences are updated.
                thread.join()
        # NOTE: would not need to do this if we are still voting
        # Call this update in the step method?
        self.possible_matches = self._threshold_possible_matches()
        self.previous_mlh = copy.deepcopy(self.current_mlh)
        self.current_mlh = self._calculate_most_likely_hypothesis()

    def _update_evidence(
        self,
        features: dict,
        displacements: dict | None,
        graph_id: str,
    ) -> None:
        """Update evidence based on sensor displacement and sensed features.

        Updates existing hypothesis space or initializes a new hypothesis space
        if one does not exist (i.e., at the beginning of the episode). Updating the
        hypothesis space includes displacing the hypotheses possible locations, as well
        as updating their evidence scores. This process is repeated for each input
        channel in the graph.

        Args:
            features: input features
            displacements: given displacements
            graph_id: identifier of the graph being updated
        """
        start_time = time.time()

        # Initialize a `ChannelMapper` to keep track of input channel range
        # of hypotheses for a specific graph_id
        if graph_id not in self.channel_hypothesis_mapping:
            self.channel_hypothesis_mapping[graph_id] = ChannelMapper()
            self.evidence[graph_id] = np.array([])
            self.possible_locations[graph_id] = np.array([])
            self.possible_poses[graph_id] = np.array([])

        # Calculate the evidence_update_threshold
        update_threshold = evidence_update_threshold(
            self.evidence_threshold_config,
            self.x_percent_threshold,
            max_global_evidence=self.current_mlh["evidence"],
            evidence_all_channels=self.evidence[graph_id],
        )

        hypotheses_updates, hypotheses_update_telemetry = (
            self.hypotheses_updater.update_hypotheses(
                hypotheses=Hypotheses(
                    evidence=self.evidence[graph_id],
                    locations=self.possible_locations[graph_id],
                    poses=self.possible_poses[graph_id],
                ),
                features=features,
                displacements=displacements,
                graph_id=graph_id,
                mapper=self.channel_hypothesis_mapping[graph_id],
                evidence_update_threshold=update_threshold,
            )
        )

        if hypotheses_update_telemetry is not None:
            self.hypotheses_updater_telemetry[graph_id] = hypotheses_update_telemetry

        if not hypotheses_updates:
            return

        for update in hypotheses_updates:
            self._set_hypotheses_in_hpspace(graph_id=graph_id, new_hypotheses=update)

        end_time = time.time()
        assert not np.isnan(np.max(self.evidence[graph_id])), "evidence contains NaN."
        logger.debug(
            f"evidence update for {graph_id} took "
            f"{np.round(end_time - start_time, 2)} seconds."
            f" New max evidence: {np.round(np.max(self.evidence[graph_id]), 3)}"
        )

    def _set_hypotheses_in_hpspace(
        self,
        graph_id: str,
        new_hypotheses: ChannelHypotheses,
    ) -> None:
        """Updates the hypothesis space for a given input channel in a graph.

        This function updates the hypothesis space (for a specific graph and input
        channel) with a new set of locations, rotations and evidence scores.
            - If the hypothesis space does not exist for any input channel, a new one
                is initialized
            - If the hypothesis space only exists for other channels, a new channel is
                created with the mean evidence scores of the existing channels
            - If the hypothesis space exists for the given input channel, the new space
                replaces the existing hypothesis space

        Args:
            graph_id: The ID of the current graph to update.
            new_hypotheses: The new hypotheses to set. These are the
                sets of location, pose, and evidence after applying movements to the
                possible locations and updating their evidence scores. These could also
                refer to newly initialized hypotheses if a hypothesis space did not
                exist.
        """
        # Extract channel mapper
        mapper = self.channel_hypothesis_mapping[graph_id]
        new_evidence = new_hypotheses.evidence

        if new_hypotheses.input_channel not in mapper.channels:
            # If there are currently no channels in the mapper, initialize the
            # space with empty arrays of the correct shapes.
            if len(mapper.channels) == 0:
<<<<<<< HEAD
                self.possible_locations[graph_id] = np.array(new_hypotheses.locations)
                self.possible_poses[graph_id] = np.array(new_hypotheses.poses)
                self.evidence[graph_id] = np.array(new_evidence)
                mapper.add_channel(new_hypotheses.input_channel, len(new_evidence))

                return
            else:
                mapper.add_channel(new_hypotheses.input_channel, len(new_evidence))
=======
                self.possible_locations[graph_id] = np.empty((0, 3))
                self.possible_poses[graph_id] = np.empty((0, 3, 3))
                self.evidence[graph_id] = np.empty((0,))
>>>>>>> 6755ffee

            # If there exists other channels, add current mean evidence to give the
            # new hypotheses a fighting chance.
            # TODO H: Test mean vs. median here.
            else:
                current_mean_evidence = np.mean(self.evidence[graph_id])
                new_evidence = new_evidence + current_mean_evidence

            # Add a mapper channel to be updated with the new data. The mapper will
            # be later resized to `len(new_evidence)` after we update the hypothesis
            # space.
            mapper.add_channel(new_hypotheses.input_channel, 0)

        # The mapper update function calls below automatically resize the
        # arrays they update. Afterward, we must update the channel indices
        # in the mapper via resize_channel_to to stay in sync with
        # the now resized arrays. We do not resize before array updates
        # because then, during the update, the indices would not correspond
        # to the data in the arrays.
        self.possible_locations[graph_id] = mapper.update(
            self.possible_locations[graph_id],
            new_hypotheses.input_channel,
            new_hypotheses.locations,
        )
        self.possible_poses[graph_id] = mapper.update(
            self.possible_poses[graph_id],
            new_hypotheses.input_channel,
            new_hypotheses.poses,
        )
        self.evidence[graph_id] = mapper.update(
            self.evidence[graph_id],
            new_hypotheses.input_channel,
            new_evidence,
        )

        mapper.resize_channel_to(new_hypotheses.input_channel, len(new_evidence))

    def _update_evidence_with_vote(self, state_votes, graph_id):
        """Use incoming votes to update all hypotheses."""
        # Extract information from list of State classes into np.arrays for efficient
        # matrix operations and KDTree search.
        graph_location_vote = np.zeros((len(state_votes), 3))
        vote_evidences = np.zeros(len(state_votes))
        for n, vote in enumerate(state_votes):
            graph_location_vote[n] = vote.location
            vote_evidences[n] = vote.confidence

        vote_location_tree = KDTree(
            graph_location_vote,
            leafsize=40,
        )
        vote_nn = 3  # TODO: Make this a parameter?
        if graph_location_vote.shape[0] < vote_nn:
            vote_nn = graph_location_vote.shape[0]
        # Get max_nneighbors closest nodes and their distances
        (radius_node_dists, radius_node_ids) = vote_location_tree.query(
            self.possible_locations[graph_id],
            k=vote_nn,
            p=2,
            workers=1,
        )
        if vote_nn == 1:
            radius_node_dists = np.expand_dims(radius_node_dists, axis=1)
            radius_node_ids = np.expand_dims(radius_node_ids, axis=1)
        radius_evidences = vote_evidences[radius_node_ids]
        # Check that nearest node are in the radius
        node_distance_weights = self._get_node_distance_weights(radius_node_dists)
        too_far_away = node_distance_weights <= 0
        # Mask the votes which are too far away
        all_radius_evidence = np.ma.array(radius_evidences, mask=too_far_away)
        # Get the highest vote in the radius. Currently unweighted but using
        # np.ma.average and the node_distance_weights also works reasonably well.
        distance_weighted_vote_evidence = np.ma.max(
            all_radius_evidence,
            # weights=node_distance_weights,
            axis=1,
        )

        if self.past_weight + self.present_weight == 1:
            # Take the average to keep evidence in range
            self.evidence[graph_id] = np.ma.average(
                [
                    self.evidence[graph_id],
                    distance_weighted_vote_evidence,
                ],
                weights=[1, self.vote_weight],
                axis=0,
            )
        else:
            # Add to evidence count if the evidence can grow infinitely. Taking the
            # average would drag down the evidence otherwise.
            self.evidence[graph_id] = np.ma.sum(
                [
                    self.evidence[graph_id],
                    distance_weighted_vote_evidence * self.vote_weight,
                ],
                axis=0,
            )

    def _check_for_unique_poses(
        self,
        graph_id,
        possible_object_hypotheses_ids,
        most_likely_r,
    ):
        """Check if we have the pose of an object narrowed down.

        This method checks two things:
        - all possible locations are in a radius < path_similarity_threshold
        - all possible rotations have an angle < pose_similarity_threshold between
          each other
        If both are True, return True, else False

        Returns:
            Whether the pose is unique.
        """
        possible_locations = np.array(
            self.possible_locations[graph_id][possible_object_hypotheses_ids]
        )
        logger.debug(f"{possible_locations.shape[0]} possible locations")

        center_location = np.mean(possible_locations, axis=0)
        distances_to_center = np.linalg.norm(
            possible_locations - center_location, axis=1
        )
        location_unique = np.max(distances_to_center) < self.path_similarity_threshold
        if location_unique:
            logger.info(
                "all possible locations are in radius "
                f"{self.path_similarity_threshold} of {center_location}"
            )

        possible_rotations = np.array(self.possible_poses[graph_id])[
            possible_object_hypotheses_ids
        ]
        logger.debug(f"{possible_rotations.shape[0]} possible rotations")

        # Compute the difference between each rotation matrix in the list of possible
        # rotations and the most likely rotation in radians.
        trace = np.trace(
            most_likely_r.as_matrix().T @ possible_rotations, axis1=1, axis2=2
        )
        differences = np.arccos(np.clip((trace - 1) / 2, -1, 1))
        # Check if none of them differ by more than pose_similarity_threshold
        rotation_unique = (
            np.max(np.nan_to_num(differences)) <= self.pose_similarity_threshold
        )

        pose_is_unique = location_unique and rotation_unique
        return pose_is_unique

    def _check_for_symmetry(self, possible_object_hypotheses_ids, increment_evidence):
        """Check whether the most likely hypotheses stayed the same over the past steps.

        Since the definition of possible_object_hypotheses is a bit murky and depends
        on how we set an evidence threshold we check the set overlap here and see if at
        least 90% of the current hypotheses were also possible on the last step. I'm
        not sure if this is the best way to check for symmetry...

        Args:
            possible_object_hypotheses_ids: List of IDs of all possible hypotheses.
            increment_evidence: Whether to increment symmetry evidence or not. We
                may want this to be False for example if we did not receive a new
                observation.

        Returns:
            Whether symmetry was detected.
        """
        if self.last_possible_hypotheses is None:
            return False  # need more steps to meet symmetry condition
        logger.debug(
            f"\n\nchecking for symmetry for hp ids {possible_object_hypotheses_ids}"
            f" with last ids {self.last_possible_hypotheses}"
        )
        if increment_evidence:
            previous_hyps = set(self.last_possible_hypotheses)
            current_hyps = set(possible_object_hypotheses_ids)
            hypothesis_overlap = previous_hyps.intersection(current_hyps)
            if len(hypothesis_overlap) / len(current_hyps) > 0.9:
                # at least 90% of current possible ids were also in previous ids
                logger.info("added symmetry evidence")
                self.symmetry_evidence += 1
            else:  # has to be consecutive
                self.symmetry_evidence = 0

        if self._enough_symmetry_evidence_accumulated():
            logger.info(
                f"Symmetry detected for hypotheses {possible_object_hypotheses_ids}"
            )
            return True
        else:
            return False

    def _enough_symmetry_evidence_accumulated(self):
        """Check if enough evidence for symmetry has been accumulated.

        Note:
            Code duplication from FeatureGraphMemory

        Returns:
            Whether enough evidence for symmetry has been accumulated.
        """
        return self.symmetry_evidence >= self.required_symmetry_evidence

    def _object_pose_to_features(self, pose):
        """Turn object rotation into pose feature like vectors.

        pose is a rotation matrix. We multiply rf spanning unit vectors with rotation.

        Returns:
            The pose features.
        """
        if pose is None:
            return np.array([[1, 0, 0], [0, 1, 0], [0, 0, 1]])
        else:
            # Equivalent to applying the pose rotation to the rf spanning unit vectors
            # -> pose.as_matrix().dot(pose_vectors.T).T
            return pose.as_matrix().T

    def _object_id_to_features(self, object_id):
        """Turn object ID into features that express object similarity.

        Returns:
            The object ID features.
        """
        # TODO H: Make this based on object similarity
        # For now just taking sum of character ids in object name
        id_feature = sum(ord(i) for i in object_id)
        return id_feature

    def _fill_feature_weights_with_default(self, default: int) -> None:
        for input_channel, channel_tolerances in self.tolerances.items():
            if input_channel not in self.feature_weights.keys():
                self.feature_weights[input_channel] = {}
            for key, tolerance in channel_tolerances.items():
                if key not in self.feature_weights[input_channel].keys():
                    if hasattr(tolerance, "shape"):
                        shape = tolerance.shape
                    elif hasattr(tolerance, "__len__"):
                        shape = len(tolerance)
                    else:
                        shape = 1
                    default_weights = np.ones(shape) * default
                    logger.debug(
                        f"adding {key} to feature_weights with value {default_weights}"
                    )
                    self.feature_weights[input_channel][key] = default_weights

    def _threshold_possible_matches(self, x_percent_scale_factor=1.0):
        """Return possible matches based on evidence threshold.

        Args:
            x_percent_scale_factor: If desired, can check possible matches using a
                scaled threshold; can be used to e.g. check whether hypothesis-testing
                policy should focus on discriminating a single object's pose, vs.
                between different object IDs, when we are half-way to the threshold
                required for classification; "mod" --> modifier
                By default set to identity and has no effect
                Should be bounded 0:1.0

        Returns:
            The possible matches.
        """
        if len(self.graph_memory) == 0:
            logger.info("no objects in memory yet.")
            return []
        graph_ids, graph_evidences = self.get_evidence_for_each_graph()
        # median_ge = np.median(graph_evidences)
        mean_ge = np.mean(graph_evidences)
        max_ge = np.max(graph_evidences)
        std_ge = np.std(graph_evidences)

        if (std_ge > 0.1) or (max_ge < 0):
            # If all evidences are below 0, return no possible objects
            # th = max_ge - std_ge if max_ge > 0 else 0
            x_percent_of_max = (
                max_ge / 100 * self.x_percent_threshold * x_percent_scale_factor
            )
            th = max_ge - x_percent_of_max if max_ge > 0 else 0
            pm = [graph_ids[i] for i, ge in enumerate(graph_evidences) if ge > th]
            logger.debug(f"evidences for each object: {graph_evidences}")
            logger.debug(
                f"mean evidence: {np.round(mean_ge, 3)}, std: {np.round(std_ge, 3)}"
                f" -> th={th}"
            )
        elif len(self.graph_memory) == 1:
            # Making it a bit more explicit what happens if we only have one graph
            # in memory. In this case we basically recognize the object if the evidence
            # is > object_evidence_threshold and we have resolved a pose.
            # NOTE: This may not be the best way to handle this and can cause problems
            # when learning from scratch.
            # TODO: Figure out a better way to deal with incomplete and few objects in
            # memory
            pm = [graph_ids[i] for i, ge in enumerate(graph_evidences) if ge >= 0]
        else:  # objects are about equally likely
            pm = graph_ids
        return pm

    def _get_mlh_dict_from_id(self, graph_id, mlh_id):
        """Return dict with mlh information for given graph_id and mlh_id.

        Args:
            graph_id: id of graph
            mlh_id: Int index of most likely hypothesis within graph

        Returns:
            The most likely hypothesis dictionary.
        """
        mlh_dict = {
            "graph_id": graph_id,
            "location": self.possible_locations[graph_id][mlh_id],
            "rotation": Rotation.from_matrix(self.possible_poses[graph_id][mlh_id]),
            "scale": self.get_object_scale(graph_id),
            "evidence": self.evidence[graph_id][mlh_id],
        }
        return mlh_dict

    def _calculate_most_likely_hypothesis(self, graph_id=None):
        """Return pose with highest evidence count.

        Args:
            graph_id: If provided, find mlh pose for this object. If graph_id is None
                look through all objects and finds most likely one.

        Returns dict with keys: object_id, location, rotation, scale, evidence
        """
        mlh = {}
        if graph_id is not None:
            mlh_id = np.argmax(self.evidence[graph_id])
            mlh = self._get_mlh_dict_from_id(graph_id, mlh_id)
        else:
            highest_evidence_so_far = -np.inf
            for graph_id in self.get_all_known_object_ids():
                mlh_id = np.argmax(self.evidence[graph_id])
                evidence = self.evidence[graph_id][mlh_id]
                if evidence > highest_evidence_so_far:
                    mlh = self._get_mlh_dict_from_id(graph_id, mlh_id)
                    highest_evidence_so_far = evidence
            if not mlh:  # No objects in memory
                mlh = self.current_mlh
                mlh["graph_id"] = "new_object0"
            logger.info(
                f"current most likely hypothesis: {mlh['graph_id']} "
                f"with evidence {np.round(mlh['evidence'], 2)}"
            )
        return mlh

    def _get_node_distance_weights(self, distances):
        node_distance_weights = (
            self.max_match_distance - distances
        ) / self.max_match_distance
        return node_distance_weights

    # ----------------------- Logging --------------------------
    def _add_votes_to_buffer_stats(self, vote_data):
        # Do we want to store this? will probably just clutter.
        # self.buffer.update_stats(vote_data, update_time=False)
        pass

    def _append_mlh_prediction_error_to_stats(self):
        """Append the MLH prediction error for this step to the buffer stats."""
        # We need to look at the previous mlh (which is the most likely hypothesis at
        # the time the prediction error was calculated) since the mlh is updated between
        # prediction error calculation and stats collection.
        graph_id = self.previous_mlh["graph_id"]

        if graph_id == "no_observations_yet":
            return
        graph_telemetry = self.hypotheses_updater_telemetry[graph_id]
        prediction_errors = []
        for input_channel in graph_telemetry:
            channel_telemetry = graph_telemetry[input_channel]
            # Check if there is displacer telemetry and if it contains a prediction
            # error. This would not be the case if there are no existing hypotheses
            # or if a channel was newly initialized.
            if hasattr(
                channel_telemetry,
                "channel_hypothesis_displacer_telemetry",
            ) and hasattr(
                channel_telemetry.channel_hypothesis_displacer_telemetry,
                "mlh_prediction_error",
            ):
                displacer_telemetry = (
                    channel_telemetry.channel_hypothesis_displacer_telemetry
                )
                channel_prediction_error = displacer_telemetry.mlh_prediction_error
                prediction_errors.append(channel_prediction_error)

        if len(prediction_errors) > 0:
            # Get the average prediction error over all channels for this step.
            mlh_prediction_error = np.mean(prediction_errors)
            self.buffer.update_stats(
                {"mlh_prediction_error": mlh_prediction_error},
                update_time=False,
                append=True,  # append here since we want to average over all steps
            )

    def _add_detailed_stats(self, stats):
        # Save possible poses once since they don't change during episode
        get_rotations = False
        if "possible_rotations" not in self.buffer.stats.keys():
            get_rotations = True

        stats["possible_locations"] = self.possible_locations
        if get_rotations:
            stats["possible_rotations"] = self.get_possible_poses(as_euler=False)
        stats["evidences"] = self.evidence
        stats["symmetry_evidence"] = self.symmetry_evidence
        return stats<|MERGE_RESOLUTION|>--- conflicted
+++ resolved
@@ -825,20 +825,9 @@
             # If there are currently no channels in the mapper, initialize the
             # space with empty arrays of the correct shapes.
             if len(mapper.channels) == 0:
-<<<<<<< HEAD
-                self.possible_locations[graph_id] = np.array(new_hypotheses.locations)
-                self.possible_poses[graph_id] = np.array(new_hypotheses.poses)
-                self.evidence[graph_id] = np.array(new_evidence)
-                mapper.add_channel(new_hypotheses.input_channel, len(new_evidence))
-
-                return
-            else:
-                mapper.add_channel(new_hypotheses.input_channel, len(new_evidence))
-=======
                 self.possible_locations[graph_id] = np.empty((0, 3))
                 self.possible_poses[graph_id] = np.empty((0, 3, 3))
                 self.evidence[graph_id] = np.empty((0,))
->>>>>>> 6755ffee
 
             # If there exists other channels, add current mean evidence to give the
             # new hypotheses a fighting chance.
