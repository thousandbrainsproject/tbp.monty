# Copyright 2025 Thousand Brains Project
#
# Copyright may exist in Contributors' modifications
# and/or contributions to the work.
#
# Use of this source code is governed by the MIT
# license that can be found in the LICENSE file or at
# https://opensource.org/licenses/MIT.

from __future__ import annotations

from typing import Literal, Tuple, Type

import numpy as np
from scipy.spatial.transform import Rotation

from tbp.monty.frameworks.models.evidence_matching.feature_evidence.calculator import (
    DefaultFeatureEvidenceCalculator,
    FeatureEvidenceCalculator,
)
from tbp.monty.frameworks.models.evidence_matching.features_for_matching.selector import (  # noqa: E501
    DefaultFeaturesForMatchingSelector,
    FeaturesForMatchingSelector,
)
from tbp.monty.frameworks.models.evidence_matching.graph_memory import (
    EvidenceGraphMemory,
)
from tbp.monty.frameworks.models.evidence_matching.hypotheses import (
    ChannelHypotheses,
    Hypotheses,
)
from tbp.monty.frameworks.models.evidence_matching.hypotheses_displacer import (
    DefaultHypothesesDisplacer,
)
from tbp.monty.frameworks.models.evidence_matching.hypotheses_updater import (
    all_usable_input_channels,
)
from tbp.monty.frameworks.utils.evidence_matching import (
    ChannelMapper,
    EvidenceSlopeTracker,
)
from tbp.monty.frameworks.utils.graph_matching_utils import (
    get_initial_possible_poses,
    possible_sensed_directions,
)
from tbp.monty.frameworks.utils.spatial_arithmetics import (
    align_multiple_orthonormal_vectors,
)


class ResamplingHypothesesUpdater:
    """Hypotheses updater that resamples hypotheses at every step.

    This updater enables updating of the hypothesis space by resampling and rebuilding
    the hypothesis space at every step. We resample hypotheses from the existing
    hypothesis space, as well as new hypotheses informed by the sensed pose.

    The resampling process is governed by two main parameters:
      - `hypotheses_count_multiplier`: scales the total number of hypotheses every step.
      - `hypotheses_existing_to_new_ratio`: controls the proportion of existing vs.
          informed hypotheses during resampling.

    To reproduce the behavior of `DefaultHypothesesUpdater` sampling a fixed number of
    hypotheses only at the beginning of the episode, you can set
    `hypotheses_count_multiplier=1.0` and `hypotheses_existing_to_new_ratio=0.0`.
    """

    def __init__(
        self,
        feature_weights: dict,
        graph_memory: EvidenceGraphMemory,
        max_match_distance: float,
        tolerances: dict,
        feature_evidence_calculator: Type[FeatureEvidenceCalculator] = (
            DefaultFeatureEvidenceCalculator
        ),
        feature_evidence_increment: int = 1,
        features_for_matching_selector: Type[FeaturesForMatchingSelector] = (
            DefaultFeaturesForMatchingSelector
        ),
        hypotheses_count_multiplier: float = 1.0,
        hypotheses_existing_to_new_ratio: float = 0.1,
        initial_possible_poses: Literal["uniform", "informed"]
        | list[Rotation] = "informed",
        max_nneighbors: int = 3,
        past_weight: float = 1,
        present_weight: float = 1,
        umbilical_num_poses: int = 8,
    ):
        """Initializes the ResamplingHypothesesUpdater.

        Args:
            feature_weights: How much should each feature be weighted when
                calculating the evidence update for hypothesis. Weights are stored in a
                dictionary with keys corresponding to features (same as keys in
                tolerances).
            graph_memory: The graph memory to read graphs from.
            max_match_distance: Maximum distance of a tested and stored location
                to be matched.
            tolerances: How much can each observed feature deviate from the
                stored features to still be considered a match.
            feature_evidence_calculator: Class to calculate feature evidence for all
                nodes. Defaults to the default calculator.
            feature_evidence_increment: Feature evidence (between 0 and 1) is
                multiplied by this value before being added to the overall evidence of
                a hypothesis. This factor is only multiplied with the feature evidence
                (not the pose evidence as opposed to the present_weight). Defaults to 1.
            features_for_matching_selector: Class to
                select if features should be used for matching. Defaults to the default
                selector.
            hypotheses_count_multiplier: Scales the total number of hypotheses
                every step. Defaults to 1.0.
            hypotheses_existing_to_new_ratio: Controls the proportion of the
                existing vs. newly sampled hypotheses during resampling. Defaults to
                0.0.
            initial_possible_poses: Initial
                possible poses that should be tested for. Defaults to "informed".
            max_nneighbors: Maximum number of nearest neighbors to consider in the
                radius of a hypothesis for calculating the evidence. Defaults to 3.
            past_weight: How much should the evidence accumulated so far be
                weighted when combined with the evidence from the most recent
                observation. Defaults to 1.
            present_weight: How much should the current evidence be weighted
                when added to the previous evidence. If past_weight and present_weight
                add up to 1, the evidence is bounded and can't grow infinitely. Defaults
                to 1.
                NOTE: right now this doesn't give as good performance as with unbounded
                evidence since we don't keep a full history of what we saw. With a more
                efficient policy and better parameters that may be possible to use
                though and could help when moving from one object to another and to
                generally make setting thresholds etc. more intuitive.
            umbilical_num_poses: Number of sampled rotations in the direction of
                the plane perpendicular to the point normal. These are sampled at
                umbilical points (i.e., points where PC directions are undefined).
        """
        self.feature_evidence_calculator = feature_evidence_calculator
        self.feature_evidence_increment = feature_evidence_increment
        self.feature_weights = feature_weights
        self.features_for_matching_selector = features_for_matching_selector
        self.graph_memory = graph_memory
        self.initial_possible_poses = get_initial_possible_poses(initial_possible_poses)
        self.tolerances = tolerances
        self.umbilical_num_poses = umbilical_num_poses

        self.use_features_for_matching = self.features_for_matching_selector.select(
            feature_evidence_increment=self.feature_evidence_increment,
            feature_weights=self.feature_weights,
            tolerances=self.tolerances,
        )
        self.hypotheses_displacer = DefaultHypothesesDisplacer(
            feature_evidence_increment=self.feature_evidence_increment,
            feature_weights=self.feature_weights,
            graph_memory=self.graph_memory,
            max_match_distance=max_match_distance,
            max_nneighbors=max_nneighbors,
            past_weight=past_weight,
            present_weight=present_weight,
            tolerances=self.tolerances,
            use_features_for_matching=self.use_features_for_matching,
        )

        # Controls the shrinking or growth of hypothesis space size
        # Cannot be less than 0
        self.hypotheses_count_multiplier = max(0, hypotheses_count_multiplier)

        # Controls the ratio of existing to newly sampled hypotheses
        # Bounded between 0 and 1
        self.hypotheses_existing_to_new_ratio = max(
            0, min(hypotheses_existing_to_new_ratio, 1)
        )

        # Dictionary of slope trackers, one for each graph_id
        self.evidence_slope_trackers: dict[str, EvidenceSlopeTracker] = {}

    def update_hypotheses(
        self,
        hypotheses: Hypotheses,
        features: dict,
        displacements: dict | None,
        graph_id: str,
        mapper: ChannelMapper,
        evidence_update_threshold: float,
    ) -> list[ChannelHypotheses]:
        """Update hypotheses based on sensor displacement and sensed features.

        Updates existing hypothesis space or initializes a new hypothesis space
        if one does not exist (i.e., at the beginning of the episode). Updating the
        hypothesis space includes displacing the hypotheses possible locations, as well
        as updating their evidence scores. This process is repeated for each input
        channel in the graph.

        Args:
            hypotheses: Hypotheses for all input channels in the graph_id
            features: Input features
            displacements: Given displacements
            graph_id: Identifier of the graph being updated
            mapper: Mapper for the graph_id to extract data from
                evidence, locations, and poses based on the input channel
            evidence_update_threshold: Evidence update threshold.

        Returns:
            The list of hypotheses updates to be applied to each input channel.
        """
        # Initialize a `EvidenceSlopeTracker` to keep track of evidence slopes
        # for hypotheses of a specific graph_id
        if graph_id not in self.evidence_slope_trackers:
            self.evidence_slope_trackers[graph_id] = EvidenceSlopeTracker()
        tracker = self.evidence_slope_trackers[graph_id]

        input_channels_to_use = all_usable_input_channels(
            features, self.graph_memory.get_input_channels_in_graph(graph_id)
        )

        hypotheses_updates = []

        for input_channel in input_channels_to_use:
            # Calculate sample count for each type
            existing_count, informed_count = self._sample_count(
                input_channel=input_channel,
                channel_features=features[input_channel],
                graph_id=graph_id,
                mapper=mapper,
                tracker=tracker,
            )

            # Sample hypotheses based on their type
            existing_hypotheses = self._sample_existing(
                existing_count=existing_count,
                hypotheses=hypotheses,
                input_channel=input_channel,
                mapper=mapper,
                tracker=tracker,
            )
            informed_hypotheses = self._sample_informed(
                channel_features=features[input_channel],
                graph_id=graph_id,
                informed_count=informed_count,
                input_channel=input_channel,
                tracker=tracker,
            )

            # We only displace existing hypotheses since the newly resampled hypotheses
            # should not be affected by the displacement from the last sensory input.
            if existing_count > 0:
                existing_hypotheses = (
                    self.hypotheses_displacer.displace_hypotheses_and_compute_evidence(
                        channel_displacement=displacements[input_channel],
                        channel_features=features[input_channel],
                        evidence_update_threshold=evidence_update_threshold,
                        graph_id=graph_id,
                        possible_hypotheses=existing_hypotheses,
                        total_hypotheses_count=hypotheses.evidence.shape[0],
                    )
                )

            # Concatenate and rebuild channel hypotheses
            channel_hypotheses = ChannelHypotheses(
                input_channel=input_channel,
                locations=np.vstack(
                    [existing_hypotheses.locations, informed_hypotheses.locations]
                ),
                poses=np.vstack([existing_hypotheses.poses, informed_hypotheses.poses]),
                evidence=np.hstack(
                    [existing_hypotheses.evidence, informed_hypotheses.evidence]
                ),
            )
            hypotheses_updates.append(channel_hypotheses)

            # Update tracker evidence
            tracker.update(channel_hypotheses.evidence, input_channel)

        return hypotheses_updates

    def _num_hyps_per_node(self, channel_features: dict) -> int:
        """Calculate the number of hypotheses per node.

        Args:
            channel_features: Features for the input channel.

        Returns:
            The number of hypotheses per node.
        """
        if self.initial_possible_poses is None:
            return (
                2
                if channel_features["pose_fully_defined"]
                else self.umbilical_num_poses
            )
        else:
            return len(self.initial_possible_poses)

    def _sample_count(
        self,
        input_channel: str,
        channel_features: dict,
        graph_id: str,
        mapper: ChannelMapper,
        tracker: EvidenceSlopeTracker,
    ) -> Tuple[int, int]:
        """Calculates the number of existing and informed hypotheses needed.

        Args:
            input_channel: The channel for which to calculate hypothesis count.
            channel_features: Input channel features containing pose information.
            graph_id: Identifier of the graph being queried.
            mapper: Mapper for the graph_id to extract data from
                evidence, locations, and poses based on the input channel
            tracker (EvidenceSlopeTracker): Slope tracker for the evidence values of a
                graph_id

        Returns:
            A tuple containing the number of existing and new hypotheses needed.
            Existing hypotheses are maintained from existing ones while new hypotheses
            will be initialized, informed by pose sensory information.

        Notes:
            This function takes into account the following ratios:
              - `hypotheses_count_multiplier`: multiplier for total count calculation.
              - `hypotheses_existing_to_new_ratio`: ratio between existing and new
                hypotheses to be sampled.
        """
        graph_num_points = self.graph_memory.get_locations_in_graph(
            graph_id, input_channel
        ).shape[0]
        num_hyps_per_node = self._num_hyps_per_node(channel_features)
        full_informed_count = graph_num_points * num_hyps_per_node

        # If hypothesis space does not exist, we initialize with informed hypotheses
        if input_channel not in mapper.channels:
            return 0, full_informed_count

        # Calculate the total number of hypotheses needed
        current = mapper.channel_size(input_channel)
        needed = current * self.hypotheses_count_multiplier

        # Calculate how many existing and new hypotheses needed
        existing_maintained, new_informed = (
            needed * (1 - self.hypotheses_existing_to_new_ratio),
            needed * self.hypotheses_existing_to_new_ratio,
        )

        # Needed existing hypotheses should not exceed the existing hypotheses
        # if trying to maintain more hypotheses, set the available count as ceiling

        # We make sure that `new_informed` is divisible by the number of hypotheses
        # per graph node. This allows for sampling the graph nodes first (according
        # to evidence) then multiply by the `num_hyps_per_node`, as shown in
        # `_sample_informed`.
        if existing_maintained > current:
            existing_maintained = current
            new_informed = needed - current
            new_informed -= new_informed % num_hyps_per_node

        # Needed informed hypotheses should not exceed the available informed hypotheses
        # If trying to sample more hypotheses, set the available count as ceiling
        if new_informed > full_informed_count:
            new_informed = full_informed_count

        # Additional adjustment based on valid mask
        must_keep = int(np.sum(~tracker.removable_indices_mask(input_channel)))
        if must_keep > existing_maintained:
            existing_maintained = must_keep
            new_informed = needed - existing_maintained

        return (
            int(existing_maintained),
            int(new_informed),
        )

    def _sample_existing(
        self,
        existing_count: int,
        hypotheses: Hypotheses,
        input_channel: str,
        mapper: ChannelMapper,
        tracker: EvidenceSlopeTracker,
    ) -> ChannelHypotheses:
        """Samples the specified number of existing hypotheses to retain.

        Args:
            existing_count: Number of existing hypotheses to sample.
            hypotheses: Hypotheses for all input channels in the graph_id.
            input_channel: The channel for which to sample existing hypotheses.
            mapper: Mapper for the graph_id to extract data from
                evidence, locations, and poses based on the input channel.
            tracker (EvidenceSlopeTracker): Slope tracker for the evidence values of a
                graph_id

        Returns:
            The sampled existing hypotheses.
        """
        # Return empty arrays for no hypotheses to sample
        if existing_count == 0:
            return ChannelHypotheses(
                input_channel=input_channel,
                locations=np.zeros((0, 3)),
                poses=np.zeros((0, 3, 3)),
                evidence=np.zeros(0),
            )

        keep_ids, remove_ids = tracker.calculate_keep_and_remove_ids(
            num_keep=existing_count,
            channel=input_channel,
        )

        # Update tracker by removing the remove_ids
        tracker.remove_hyp(remove_ids, input_channel)

        channel_hypotheses = mapper.extract_hypotheses(hypotheses, input_channel)
        return ChannelHypotheses(
            input_channel=channel_hypotheses.input_channel,
            locations=channel_hypotheses.locations[keep_ids],
            poses=channel_hypotheses.poses[keep_ids],
            evidence=channel_hypotheses.evidence[keep_ids],
        )

    def _sample_informed(
        self,
        channel_features: dict,
        informed_count: int,
        graph_id: str,
        input_channel: str,
        tracker: EvidenceSlopeTracker,
    ) -> ChannelHypotheses:
        """Samples the specified number of fully informed hypotheses.

        This method selects hypotheses that are most likely to be informative based on
        feature evidence. Specifically, it identifies the top-k nodes with the highest
        evidence scores and samples hypotheses only from those nodes, making the process
        more efficient than uniformly sampling from all graph nodes.

        The sampling includes:
          - Selecting the top-k node indices based on evidence scores, where k is
             determined by the `informed_count` and the number of hypotheses per node.
          - Fetching the 3D locations of only the selected top-k nodes.
          - Generating rotations for each hypothesis using one of two strategies:
            (a) If `initial_possible_poses` is set, rotations are uniformly sampled or
                user-defined.
            (b) Otherwise, alignments are computed between stored node poses and
                sensed directions.

        This targeted sampling improves efficiency by avoiding unnecessary computation
        for nodes with low evidence, especially beneficial when informed sampling occurs
        at every step.

        Args:
<<<<<<< HEAD
            channel_features (dict): Input channel features.
            informed_count (int): Number of fully informed hypotheses to sample.
            graph_id (str): Identifier of the graph being queried.
            input_channel (str): The channel for which to sample informed hypotheses.
            tracker (EvidenceSlopeTracker): Slope tracker for the evidence values of a
                graph_id
=======
            channel_features: Input channel features.
            informed_count: Number of fully informed hypotheses to sample.
            graph_id: Identifier of the graph being queried.
            input_channel: The channel for which to sample informed hypotheses.
>>>>>>> 7e57ee9d

        Returns:
            The sampled informed hypotheses.

        """
        # Return empty arrays for no hypotheses to sample
        if informed_count == 0:
            return ChannelHypotheses(
                input_channel=input_channel,
                locations=np.zeros((0, 3)),
                poses=np.zeros((0, 3, 3)),
                evidence=np.zeros(0),
            )

        num_hyps_per_node = self._num_hyps_per_node(channel_features)
        # === Calculate selected evidence by top-k indices === #
        if self.use_features_for_matching[input_channel]:
            node_feature_evidence = self.feature_evidence_calculator.calculate(
                channel_feature_array=self.graph_memory.get_feature_array(graph_id)[
                    input_channel
                ],
                channel_feature_order=self.graph_memory.get_feature_order(graph_id)[
                    input_channel
                ],
                channel_feature_weights=self.feature_weights[input_channel],
                channel_query_features=channel_features,
                channel_tolerances=self.tolerances[input_channel],
                input_channel=input_channel,
            )
            # Find the indices for the nodes with highest evidence scores. The sorting
            # is done in ascending order, so extract the indices from the end of
            # the argsort array. We get the needed number of informed nodes not
            # the number of needed hypotheses.
            top_indices = np.argsort(node_feature_evidence)[
                -int(informed_count // num_hyps_per_node) :
            ]
            node_feature_evidence_filtered = (
                node_feature_evidence[top_indices] * self.feature_evidence_increment
            )
        else:
            num_nodes = self.graph_memory.get_num_nodes_in_graph(graph_id)
            top_indices = np.arange(num_nodes)[
                : int(informed_count // num_hyps_per_node)
            ]
            node_feature_evidence_filtered = np.zeros(len(top_indices))

        selected_feature_evidence = np.tile(
            node_feature_evidence_filtered, num_hyps_per_node
        )

        # === Calculate selected locations by top-k indices === #
        all_channel_locations_filtered = self.graph_memory.get_locations_in_graph(
            graph_id, input_channel
        )[top_indices]
        selected_locations = np.tile(
            all_channel_locations_filtered, (num_hyps_per_node, 1)
        )

        # === Calculate selected rotations by top-k indices === #
        if self.initial_possible_poses is None:
            node_directions_filtered = (
                self.graph_memory.get_rotation_features_at_all_nodes(
                    graph_id, input_channel
                )[top_indices]
            )
            sensed_directions = channel_features["pose_vectors"]
            possible_s_d = possible_sensed_directions(
                sensed_directions, num_hyps_per_node
            )
            selected_rotations = np.vstack(
                [
                    align_multiple_orthonormal_vectors(
                        node_directions_filtered, s_d, as_scipy=False
                    )
                    for s_d in possible_s_d
                ]
            )

        else:
            selected_rotations = np.vstack(
                [
                    np.tile(
                        rotation.as_matrix()[np.newaxis, ...],
                        (len(top_indices), 1, 1),
                    )
                    for rotation in self.initial_possible_poses
                ]
            )

        # Add hypotheses to slope trackers
        tracker.add_hyp(selected_feature_evidence.shape[0], input_channel)

        return ChannelHypotheses(
            input_channel=input_channel,
            locations=selected_locations,
            poses=selected_rotations,
            evidence=selected_feature_evidence,
        )<|MERGE_RESOLUTION|>--- conflicted
+++ resolved
@@ -444,19 +444,12 @@
         at every step.
 
         Args:
-<<<<<<< HEAD
-            channel_features (dict): Input channel features.
-            informed_count (int): Number of fully informed hypotheses to sample.
-            graph_id (str): Identifier of the graph being queried.
-            input_channel (str): The channel for which to sample informed hypotheses.
-            tracker (EvidenceSlopeTracker): Slope tracker for the evidence values of a
-                graph_id
-=======
             channel_features: Input channel features.
             informed_count: Number of fully informed hypotheses to sample.
             graph_id: Identifier of the graph being queried.
             input_channel: The channel for which to sample informed hypotheses.
->>>>>>> 7e57ee9d
+            tracker: Slope tracker for the evidence values of a
+                graph_id
 
         Returns:
             The sampled informed hypotheses.
