# Copyright 2025 Thousand Brains Project
#
# Copyright may exist in Contributors' modifications
# and/or contributions to the work.
#
# Use of this source code is governed by the MIT
# license that can be found in the LICENSE file or at
# https://opensource.org/licenses/MIT.

from __future__ import annotations

from dataclasses import asdict, dataclass, replace
from typing import Any, Literal, Tuple, Type

import numpy as np
import numpy.typing as npt
from scipy.spatial.transform import Rotation

from tbp.monty.frameworks.models.evidence_matching.feature_evidence.calculator import (
    DefaultFeatureEvidenceCalculator,
    FeatureEvidenceCalculator,
)
from tbp.monty.frameworks.models.evidence_matching.features_for_matching.selector import (  # noqa: E501
    DefaultFeaturesForMatchingSelector,
    FeaturesForMatchingSelector,
)
from tbp.monty.frameworks.models.evidence_matching.graph_memory import (
    EvidenceGraphMemory,
)
from tbp.monty.frameworks.models.evidence_matching.hypotheses import (
    ChannelHypotheses,
    Hypotheses,
)
from tbp.monty.frameworks.models.evidence_matching.hypotheses_displacer import (
    DefaultHypothesesDisplacer,
    HypothesisDisplacerTelemetry,
)
from tbp.monty.frameworks.models.evidence_matching.hypotheses_updater import (
    ChannelHypothesesUpdateTelemetry,
    HypothesesUpdateTelemetry,
    all_usable_input_channels,
)
from tbp.monty.frameworks.utils.evidence_matching import (
    ChannelMapper,
    ConsistentHypothesesIds,
    EvidenceSlopeTracker,
    HypothesesSelection,
    InvalidEvidenceThresholdConfig,
)
from tbp.monty.frameworks.utils.graph_matching_utils import (
    get_initial_possible_poses,
    possible_sensed_directions,
)
from tbp.monty.frameworks.utils.spatial_arithmetics import (
    align_multiple_orthonormal_vectors,
)


@dataclass
class ChannelHypothesesResamplingTelemetry(ChannelHypothesesUpdateTelemetry):
    """Hypotheses resampling telemetry for a channel.

    For a given input channel, this class stores which hypotheses were removed or
    added at the current step.

    Note:
        TODO: Additional description here regarding availability of hypotheses
        identified by `removed_ids`.
    """

    channel_hypothesis_displacer_telemetry: HypothesisDisplacerTelemetry
    added_ids: npt.NDArray[np.int_]
    ages: npt.NDArray[np.int_]
    evidence_slopes: npt.NDArray[np.float64]
    removed_ids: npt.NDArray[np.int_]


class ResamplingHypothesesUpdater:
    """Hypotheses updater that resamples hypotheses at every step.

    This updater enables updating of the hypothesis space by resampling and rebuilding
    the hypothesis space at every step. We resample hypotheses from the existing
    hypothesis space, as well as new hypotheses informed by the sensed pose.

    The resampling process is governed by two main parameters:
      - `resampling_multiplier`: Determines the number of the hypotheses to resample
        as a multiplier of the object graph nodes.
      - `evidence_slope_threshold`: Hypotheses below this threshold are deleted.

    To reproduce the behavior of `DefaultHypothesesUpdater` sampling a fixed number of
    hypotheses only at the beginning of the episode, you can set
    `resampling_multiplier=0.0` and `evidence_slope_threshold=-1.0`.
    """

    def __init__(
        self,
        feature_weights: dict,
        graph_memory: EvidenceGraphMemory,
        max_match_distance: float,
        tolerances: dict,
        evidence_threshold_config: Literal["all"],
        feature_evidence_calculator: Type[FeatureEvidenceCalculator] = (
            DefaultFeatureEvidenceCalculator
        ),
        feature_evidence_increment: int = 1,
        features_for_matching_selector: Type[FeaturesForMatchingSelector] = (
            DefaultFeaturesForMatchingSelector
        ),
        resampling_multiplier: float = 0.1,
        evidence_slope_threshold: float = 0.3,
        include_telemetry: bool = False,
        initial_possible_poses: Literal["uniform", "informed"]
        | list[Rotation] = "informed",
        max_nneighbors: int = 3,
        past_weight: float = 1,
        present_weight: float = 1,
        umbilical_num_poses: int = 8,
    ):
        """Initializes the ResamplingHypothesesUpdater.

        Args:
            feature_weights: How much should each feature be weighted when
                calculating the evidence update for hypothesis. Weights are stored in a
                dictionary with keys corresponding to features (same as keys in
                tolerances).
            graph_memory: The graph memory to read graphs from.
            max_match_distance: Maximum distance of a tested and stored location
                to be matched.
            tolerances: How much can each observed feature deviate from the
                stored features to still be considered a match.
            evidence_threshold_config: How to decide which hypotheses
                should be updated. In the `ResamplingHypothesesUpdater` we always
                update 'all' hypotheses. Hypotheses with decreasing evidence are deleted
                instead of excluded from updating. Must be set to 'all'.
            feature_evidence_calculator: Class to calculate feature evidence for all
                nodes. Defaults to the default calculator.
            feature_evidence_increment: Feature evidence (between 0 and 1) is
                multiplied by this value before being added to the overall evidence of
                a hypothesis. This factor is only multiplied with the feature evidence
                (not the pose evidence as opposed to the present_weight). Defaults to 1.
            features_for_matching_selector: Class to
                select if features should be used for matching. Defaults to the default
                selector.
            resampling_multiplier: Determines the number of the hypotheses to resample
                as a multiplier of the object graph nodes. Value of 0.0 results in no
                resampling. Value can be greater than 1 but not to exceed the
                `num_hyps_per_node` of the current step. Defaults to 0.1.
            evidence_slope_threshold: Hypotheses below this threshold are deleted.
                Defaults to 0.0.
            include_telemetry: Flag to control if we want to calculate and return the
                resampling telemetry in the `update_hypotheses` method. Defaults to
                False.
            initial_possible_poses: Initial
                possible poses that should be tested for. Defaults to "informed".
            max_nneighbors: Maximum number of nearest neighbors to consider in the
                radius of a hypothesis for calculating the evidence. Defaults to 3.
            past_weight: How much should the evidence accumulated so far be
                weighted when combined with the evidence from the most recent
                observation. Defaults to 1.
            present_weight: How much should the current evidence be weighted
                when added to the previous evidence. If past_weight and present_weight
                add up to 1, the evidence is bounded and can't grow infinitely. Defaults
                to 1.
                NOTE: right now this doesn't give as good performance as with unbounded
                evidence since we don't keep a full history of what we saw. With a more
                efficient policy and better parameters that may be possible to use
                though and could help when moving from one object to another and to
                generally make setting thresholds etc. more intuitive.
            umbilical_num_poses: Number of sampled rotations in the direction of
                the plane perpendicular to the surface normal. These are sampled at
                umbilical points (i.e., points where PC directions are undefined).

        Raises:
            ValueError: If the resampling_multiplier is less than 0
            InvalidEvidenceThresholdConfig: If `evidence_threshold_config` is not
                set to "all".

        """
        if evidence_threshold_config != "all":
            raise InvalidEvidenceThresholdConfig(
                "evidence_threshold_config must be "
                "'all' for `ResamplingHypothesesUpdater`"
            )

        self.feature_evidence_calculator = feature_evidence_calculator
        self.feature_evidence_increment = feature_evidence_increment
        self.feature_weights = feature_weights
        self.features_for_matching_selector = features_for_matching_selector
        self.resampling_multiplier = resampling_multiplier
        self.evidence_slope_threshold = evidence_slope_threshold
        self.graph_memory = graph_memory
        self.include_telemetry = include_telemetry
        self.initial_possible_poses = get_initial_possible_poses(initial_possible_poses)
        self.tolerances = tolerances
        self.umbilical_num_poses = umbilical_num_poses

        self.use_features_for_matching = self.features_for_matching_selector.select(
            feature_evidence_increment=self.feature_evidence_increment,
            feature_weights=self.feature_weights,
            tolerances=self.tolerances,
        )
        self.hypotheses_displacer = DefaultHypothesesDisplacer(
            feature_evidence_increment=self.feature_evidence_increment,
            feature_weights=self.feature_weights,
            graph_memory=self.graph_memory,
            max_match_distance=max_match_distance,
            max_nneighbors=max_nneighbors,
            past_weight=past_weight,
            present_weight=present_weight,
            tolerances=self.tolerances,
            use_features_for_matching=self.use_features_for_matching,
        )

        # resampling multiplier should not be less than 0 (no resampling)
        if self.resampling_multiplier < 0:
            raise ValueError("resampling_multiplier should be >= 0")

        # Dictionary of slope trackers, one for each graph_id
        self.evidence_slope_trackers: dict[str, EvidenceSlopeTracker] = {}

        # Dictionary of resampling telemetry for each channel in each graph_id
        self.resampling_telemetry: dict[str, dict[str, HypothesesUpdateTelemetry]] = {}

    def update_hypotheses(
        self,
        hypotheses: Hypotheses,
        features: dict,
        displacements: dict | None,
        graph_id: str,
        mapper: ChannelMapper,
        evidence_update_threshold: float,
    ) -> tuple[list[ChannelHypotheses], HypothesesUpdateTelemetry]:
        """Update hypotheses based on sensor displacement and sensed features.

        Updates existing hypothesis space or initializes a new hypothesis space
        if one does not exist (i.e., at the beginning of the episode). Updating the
        hypothesis space includes displacing the hypotheses possible locations, as well
        as updating their evidence scores. This process is repeated for each input
        channel in the graph.

        Args:
            hypotheses: Hypotheses for all input channels in the graph_id
            features: Input features
            displacements: Given displacements
            graph_id: Identifier of the graph being updated
            mapper: Mapper for the graph_id to extract data from
                evidence, locations, and poses based on the input channel
            evidence_update_threshold: Evidence update threshold.

        Returns:
            A tuple containing the list of hypotheses updates to be applied to each
            input channel and hypotheses update telemetry for analysis. The hypotheses
            update telemetry is a dictionary containing:
                - added_ids: IDs of hypotheses added during resampling at the current
                    timestep.
                - ages: The ages of the hypotheses as tracked by the
                    `EvidenceSlopeTracker`.
                - evidence_slopes: The slopes extracted from the `EvidenceSlopeTracker`.
                - removed_ids: IDs of hypotheses removed during resampling. Note that
                    these IDs can only be used to index hypotheses from the previous
                    timestep.
        """
        # Initialize a `EvidenceSlopeTracker` to keep track of evidence slopes
        # for hypotheses of a specific graph_id
        if graph_id not in self.evidence_slope_trackers:
            self.evidence_slope_trackers[graph_id] = EvidenceSlopeTracker()
        tracker = self.evidence_slope_trackers[graph_id]

        input_channels_to_use = all_usable_input_channels(
            features, self.graph_memory.get_input_channels_in_graph(graph_id)
        )

        hypotheses_updates = []
        resampling_telemetry: dict[str, Any] = {}
        channel_hypothesis_displacer_telemetry: dict[
            str, HypothesisDisplacerTelemetry
        ] = {}

        for input_channel in input_channels_to_use:
            # Calculate sample count for each type
            hypotheses_selection, informed_count = self._sample_count(
                input_channel=input_channel,
                channel_features=features[input_channel],
                graph_id=graph_id,
                mapper=mapper,
                tracker=tracker,
                init_hyp_space=(displacements is None),
            )

            # Sample hypotheses based on their type
            existing_hypotheses = self._sample_existing(
                hypotheses_selection=hypotheses_selection,
                hypotheses=hypotheses,
                input_channel=input_channel,
                mapper=mapper,
                tracker=tracker,
            )
            informed_hypotheses = self._sample_informed(
                channel_features=features[input_channel],
                graph_id=graph_id,
                informed_count=informed_count,
                input_channel=input_channel,
                tracker=tracker,
            )

            # We only displace existing hypotheses since the newly resampled hypotheses
            # should not be affected by the displacement from the last sensory input.
<<<<<<< HEAD
            if len(hypotheses_selection.maintain_ids) > 0:
                existing_hypotheses = (
=======
            if existing_count > 0:
                existing_hypotheses, channel_hypothesis_displacer_telemetry = (
>>>>>>> 08488172
                    self.hypotheses_displacer.displace_hypotheses_and_compute_evidence(
                        channel_displacement=displacements[input_channel],
                        channel_features=features[input_channel],
                        evidence_update_threshold=evidence_update_threshold,
                        graph_id=graph_id,
                        possible_hypotheses=existing_hypotheses,
                        total_hypotheses_count=hypotheses.evidence.shape[0],
                    )
                )

            # Concatenate and rebuild channel hypotheses
            channel_hypotheses = ChannelHypotheses(
                input_channel=input_channel,
                locations=np.vstack(
                    [existing_hypotheses.locations, informed_hypotheses.locations]
                ),
                poses=np.vstack([existing_hypotheses.poses, informed_hypotheses.poses]),
                evidence=np.hstack(
                    [existing_hypotheses.evidence, informed_hypotheses.evidence]
                ),
            )
            hypotheses_updates.append(channel_hypotheses)

            # Update tracker evidence
            tracker.update(channel_hypotheses.evidence, input_channel)

<<<<<<< HEAD
            # Telemetry update
            resampling_telemetry[input_channel] = asdict(
                ChannelHypothesesResamplingTelemetry(
                    added_ids=(
                        np.arange(len(channel_hypotheses.evidence))[
                            -len(informed_hypotheses.evidence) :
                        ]
                        if len(informed_hypotheses.evidence) > 0
                        else np.array([], dtype=np.int_)
                    ),
                    ages=tracker.hyp_ages(input_channel),
                    evidence_slopes=tracker.calculate_slopes(input_channel),
                    removed_ids=hypotheses_selection.remove_ids,
                )
            )

        self.resampling_telemetry[graph_id] = resampling_telemetry
        return (
            hypotheses_updates,
            resampling_telemetry if self.include_telemetry else None,
        )
=======
            if self.include_telemetry:
                resampling_telemetry[input_channel] = asdict(
                    ChannelHypothesesResamplingTelemetry(
                        channel_hypothesis_displacer_telemetry=channel_hypothesis_displacer_telemetry,
                        added_ids=(
                            np.arange(len(channel_hypotheses.evidence))[
                                -len(informed_hypotheses.evidence) :
                            ]
                            if len(informed_hypotheses.evidence) > 0
                            else np.array([], dtype=np.int_)
                        ),
                        ages=tracker.hyp_ages(input_channel),
                        evidence_slopes=tracker.calculate_slopes(input_channel),
                        removed_ids=remove_ids,
                    )
                )
            else:
                # Still return prediction error.
                # TODO: make this nicer like dependent on log_level.
                resampling_telemetry[input_channel] = ChannelHypothesesUpdateTelemetry(
                    channel_hypothesis_displacer_telemetry=channel_hypothesis_displacer_telemetry
                )

        return hypotheses_updates, resampling_telemetry
>>>>>>> 08488172

    def _num_hyps_per_node(self, channel_features: dict) -> int:
        """Calculate the number of hypotheses per node.

        Args:
            channel_features: Features for the input channel.

        Returns:
            The number of hypotheses per node.
        """
        if self.initial_possible_poses is None:
            return (
                2
                if channel_features["pose_fully_defined"]
                else self.umbilical_num_poses
            )

        return len(self.initial_possible_poses)

    def _sample_count(
        self,
        input_channel: str,
        channel_features: dict,
        graph_id: str,
        mapper: ChannelMapper,
        tracker: EvidenceSlopeTracker,
        init_hyp_space: bool,
    ) -> Tuple[HypothesesSelection, int]:
        """Calculates the number of existing and informed hypotheses needed.

        Args:
            input_channel: The channel for which to calculate hypothesis count.
            channel_features: Input channel features containing pose information.
            graph_id: Identifier of the graph being queried.
            mapper: Mapper for the graph_id to extract data from
                evidence, locations, and poses based on the input channel
            tracker: Slope tracker for the evidence values of a
                graph_id
            init_hyp_space: Initialize a new hypothesis space. Happens only at the
                beginning of the episode.

        Returns:
            A tuple containing the hypotheses selection and count of new hypotheses
            needed. Hypotheses selection are maintained from existing ones while new
            hypotheses will be initialized, informed by pose sensory information.

        Notes:
            This function takes into account the following parameters:
              - `resampling_multiplier`: The number of hypotheses to resample. This
                is defined as a multiplier of the number of nodes in the object graph.
              - `evidence_slope_threshold`: This dictates how many hypotheses to
                delete. Hypotheses below this threshold are deleted.
        """
        graph_num_points = self.graph_memory.get_locations_in_graph(
            graph_id, input_channel
        ).shape[0]
        num_hyps_per_node = self._num_hyps_per_node(channel_features)

        # If hypothesis space does not exist, we initialize with informed hypotheses.
        # Should we remove this now that we are resampling? We can sample the
        # same number of hypotheses during initialization as in every other step.
        if init_hyp_space:
            full_informed_count = graph_num_points * num_hyps_per_node
            return HypothesesSelection(maintain_mask=[]), full_informed_count

        # This makes sure that we do not request more than the available number of
        # informed hypotheses
        resampling_multiplier = min(self.resampling_multiplier, num_hyps_per_node)

        # Calculate the total number of informed hypotheses to be resampled
        new_informed = round(graph_num_points * resampling_multiplier)
        new_informed -= new_informed % num_hyps_per_node

        # Returns a selection of hypotheses to maintain/delete
        hypotheses_selection = tracker.select_hypotheses(
            slope_threshold=self.evidence_slope_threshold, channel=input_channel
        )

        return (
            hypotheses_selection,
            new_informed,
        )

    def _sample_existing(
        self,
        hypotheses_selection: HypothesesSelection,
        hypotheses: Hypotheses,
        input_channel: str,
        mapper: ChannelMapper,
        tracker: EvidenceSlopeTracker,
    ) -> tuple[ChannelHypotheses, npt.NDArray[np.int_]]:
        """Samples the specified number of existing hypotheses to retain.

        Args:
            hypotheses_selection: The selection of hypotheses to maintain/remove.
            hypotheses: Hypotheses for all input channels in the graph_id.
            input_channel: The channel for which to sample existing hypotheses.
            mapper: Mapper for the graph_id to extract data from
                evidence, locations, and poses based on the input channel.
            tracker: Slope tracker for the evidence values of a
                graph_id

        Returns:
            A tuple of sampled existing hypotheses and the IDs of the hypotheses to
            remove.
        """
        maintain_ids = hypotheses_selection.maintain_ids

        # Return empty arrays for no hypotheses to sample
        if len(maintain_ids) == 0:
            # Clear all channel hypotheses from the tracker
            remove_ids = np.arange(tracker.total_size(input_channel))
            tracker.clear_hyp(input_channel)

            channel_hypotheses = ChannelHypotheses(
                input_channel=input_channel,
                locations=np.zeros((0, 3)),
                poses=np.zeros((0, 3, 3)),
                evidence=np.zeros(0),
            )
            return channel_hypotheses

        # Update tracker by removing the remove_ids
        tracker.remove_hyp(hypotheses_selection.remove_ids, input_channel)

        channel_hypotheses = mapper.extract_hypotheses(hypotheses, input_channel)
        maintained_channel_hypotheses = ChannelHypotheses(
            input_channel=channel_hypotheses.input_channel,
            locations=channel_hypotheses.locations[maintain_ids],
            poses=channel_hypotheses.poses[maintain_ids],
            evidence=channel_hypotheses.evidence[maintain_ids],
        )
        return maintained_channel_hypotheses

    def _sample_informed(
        self,
        channel_features: dict,
        informed_count: int,
        graph_id: str,
        input_channel: str,
        tracker: EvidenceSlopeTracker,
    ) -> ChannelHypotheses:
        """Samples the specified number of fully informed hypotheses.

        This method selects hypotheses that are most likely to be informative based on
        feature evidence. Specifically, it identifies the top-k nodes with the highest
        evidence scores and samples hypotheses only from those nodes, making the process
        more efficient than uniformly sampling from all graph nodes.

        The sampling includes:
          - Selecting the top-k node indices based on evidence scores, where k is
             determined by the `informed_count` and the number of hypotheses per node.
          - Fetching the 3D locations of only the selected top-k nodes.
          - Generating rotations for each hypothesis using one of two strategies:
            (a) If `initial_possible_poses` is set, rotations are uniformly sampled or
                user-defined.
            (b) Otherwise, alignments are computed between stored node poses and
                sensed directions.

        This targeted sampling improves efficiency by avoiding unnecessary computation
        for nodes with low evidence, especially beneficial when informed sampling occurs
        at every step.

        Args:
            channel_features: Input channel features.
            informed_count: Number of fully informed hypotheses to sample.
            graph_id: Identifier of the graph being queried.
            input_channel: The channel for which to sample informed hypotheses.
            tracker: Slope tracker for the evidence values of a
                graph_id

        Returns:
            The sampled informed hypotheses.

        """
        # Return empty arrays for no hypotheses to sample
        if informed_count == 0:
            return ChannelHypotheses(
                input_channel=input_channel,
                locations=np.zeros((0, 3)),
                poses=np.zeros((0, 3, 3)),
                evidence=np.zeros(0),
            )

        num_hyps_per_node = self._num_hyps_per_node(channel_features)
        # === Calculate selected evidence by top-k indices === #
        if self.use_features_for_matching[input_channel]:
            node_feature_evidence = self.feature_evidence_calculator.calculate(
                channel_feature_array=self.graph_memory.get_feature_array(graph_id)[
                    input_channel
                ],
                channel_feature_order=self.graph_memory.get_feature_order(graph_id)[
                    input_channel
                ],
                channel_feature_weights=self.feature_weights[input_channel],
                channel_query_features=channel_features,
                channel_tolerances=self.tolerances[input_channel],
                input_channel=input_channel,
            )
            # Find the indices for the nodes with highest evidence scores. The sorting
            # is done in ascending order, so extract the indices from the end of
            # the argsort array. We get the needed number of informed nodes not
            # the number of needed hypotheses.
            top_indices = np.argsort(node_feature_evidence)[
                -int(informed_count // num_hyps_per_node) :
            ]
            node_feature_evidence_filtered = (
                node_feature_evidence[top_indices] * self.feature_evidence_increment
            )
        else:
            num_nodes = self.graph_memory.get_num_nodes_in_graph(graph_id)
            top_indices = np.arange(num_nodes)[
                : int(informed_count // num_hyps_per_node)
            ]
            node_feature_evidence_filtered = np.zeros(len(top_indices))

        selected_feature_evidence = np.tile(
            node_feature_evidence_filtered, num_hyps_per_node
        )

        # === Calculate selected locations by top-k indices === #
        all_channel_locations_filtered = self.graph_memory.get_locations_in_graph(
            graph_id, input_channel
        )[top_indices]
        selected_locations = np.tile(
            all_channel_locations_filtered, (num_hyps_per_node, 1)
        )

        # === Calculate selected rotations by top-k indices === #
        if self.initial_possible_poses is None:
            node_directions_filtered = (
                self.graph_memory.get_rotation_features_at_all_nodes(
                    graph_id, input_channel
                )[top_indices]
            )
            sensed_directions = channel_features["pose_vectors"]
            possible_s_d = possible_sensed_directions(
                sensed_directions, num_hyps_per_node
            )
            selected_rotations = np.vstack(
                [
                    align_multiple_orthonormal_vectors(
                        node_directions_filtered, s_d, as_scipy=False
                    )
                    for s_d in possible_s_d
                ]
            )

        else:
            selected_rotations = np.vstack(
                [
                    np.tile(
                        rotation.as_matrix()[np.newaxis, ...],
                        (len(top_indices), 1, 1),
                    )
                    for rotation in self.initial_possible_poses
                ]
            )

        # Add hypotheses to slope trackers
        tracker.add_hyp(selected_feature_evidence.shape[0], input_channel)

        return ChannelHypotheses(
            input_channel=input_channel,
            locations=selected_locations,
            poses=selected_rotations,
            evidence=selected_feature_evidence,
        )

    def remap_hypotheses_ids_to_present(
        self,
        hypotheses_ids: ConsistentHypothesesIds,
    ) -> ConsistentHypothesesIds:
        """Update hypotheses ids based on resizing of hypothesis space.

        This function will receive hypotheses ids in a hypothesis space from
        the previous timestep and find the ids of those same hypotheses in the
        current hypothesis space (i.e. after resizing).

        Within a single channel, we only need the `removed_ids` to shift the
        `hypotheses_ids`. This is because `added_ids` are appended to the end
        of the channel. However, when dealing with multiple stacked channels,
        the resizing of one channel affects the subsequent channels.

        We perform two main operations here:
        - Channel rebasing: This takes care of the full channel shift that is needed
            due to resizing of preceding channels. This is done by changing the
            starting index of the whole channel.
        - Channel-specific id shifting: This uses the `removed_ids` to shift the ids
            within the channel itself.

        Note that we do not remap the full hypothesis space, we only remap
        a selection of hypotheses ids (defined using `ConsistentHypothesesIds`).
        To remap the full hypothesis space, `hypotheses_ids` should contain all of
        the ids in the hypothesis space.

        Args:
            hypotheses_ids: Previous timestep hypotheses ids to be updated

        Returns:
            The list of the updated hypotheses ids in the current timestep/hypothesis
                space.
        """
        # Exit if no hypotheses_ids or no telemetry for this graph
        if (
            hypotheses_ids is None
            or hypotheses_ids.graph_id not in self.resampling_telemetry
            or not len(hypotheses_ids.channel_sizes)
        ):
            return hypotheses_ids

        telemetry = self.resampling_telemetry[hypotheses_ids.graph_id]
        ids = np.asarray(hypotheses_ids.hypotheses_ids, dtype=np.int64)
        names, sizes = zip(*hypotheses_ids.channel_sizes.items())
        sizes = np.asarray(sizes, dtype=np.int64)
        starts = np.r_[0, np.cumsum(sizes)[:-1]]

        # Collect removed and added counts per channel for "rebasing" ids
        # Note that rebasing ids is important to cancel out the id shift
        # effect of `added_ids` in preceding channels.
        removed_map = {}
        rem_counts, add_counts = [], []
        for name in names:
            removed_ids = np.asarray(telemetry[name]["removed_ids"], np.int64)
            removed_map[name] = np.sort(removed_ids)
            rem_counts.append(removed_ids.size)
            add_counts.append(len(telemetry[name]["added_ids"]))
        rem_counts = np.asarray(rem_counts, dtype=np.int64)
        add_counts = np.asarray(add_counts, dtype=np.int64)

        # Calculate the new bases of all channels after deletions and appended additions
        new_lens = sizes - rem_counts + add_counts
        new_bases = np.r_[0, np.cumsum(new_lens)[:-1]]

        out = []
        for name, start, size, new_base in zip(names, starts, sizes, new_bases):
            # Pick only the ids that belong to this channel's original span
            channel_mask = (ids >= start) & (ids < start + size)
            if not channel_mask.any():
                continue

            # Convert from global to channel-local indices
            local = ids[channel_mask] - start
            channel_removed_ids = removed_map[name]

            if channel_removed_ids.size:
                # Drop removed ids
                keep_mask = ~np.isin(local, channel_removed_ids)
                if keep_mask.any():
                    keep_ids = local[keep_mask]
                    # Shift non-dropped ids left by how many removed indices are less
                    shift = np.searchsorted(channel_removed_ids, keep_ids, side="left")
                    out.append(new_base + (keep_ids - shift))  # Rebase and shift ids
            else:
                out.append(new_base + local)  # Only rebase ids

        new_ids = np.concatenate(out) if out else np.empty(0, dtype=np.int64)
        return replace(hypotheses_ids, hypotheses_ids=new_ids)<|MERGE_RESOLUTION|>--- conflicted
+++ resolved
@@ -305,13 +305,8 @@
 
             # We only displace existing hypotheses since the newly resampled hypotheses
             # should not be affected by the displacement from the last sensory input.
-<<<<<<< HEAD
             if len(hypotheses_selection.maintain_ids) > 0:
-                existing_hypotheses = (
-=======
-            if existing_count > 0:
                 existing_hypotheses, channel_hypothesis_displacer_telemetry = (
->>>>>>> 08488172
                     self.hypotheses_displacer.displace_hypotheses_and_compute_evidence(
                         channel_displacement=displacements[input_channel],
                         channel_features=features[input_channel],
@@ -338,10 +333,10 @@
             # Update tracker evidence
             tracker.update(channel_hypotheses.evidence, input_channel)
 
-<<<<<<< HEAD
             # Telemetry update
             resampling_telemetry[input_channel] = asdict(
                 ChannelHypothesesResamplingTelemetry(
+                    channel_hypothesis_displacer_telemetry=channel_hypothesis_displacer_telemetry,
                     added_ids=(
                         np.arange(len(channel_hypotheses.evidence))[
                             -len(informed_hypotheses.evidence) :
@@ -356,36 +351,23 @@
             )
 
         self.resampling_telemetry[graph_id] = resampling_telemetry
+
+        # Still return prediction error.
+        # TODO: make this nicer like dependent on log_level.
+        if not self.include_telemetry:
+            updater_telemetry = {
+                k: ChannelHypothesesUpdateTelemetry(
+                    channel_hypothesis_displacer_telemetry=v[
+                        "channel_hypothesis_displacer_telemetry"
+                    ]
+                )
+                for k, v in resampling_telemetry.items()
+            }
+
         return (
             hypotheses_updates,
-            resampling_telemetry if self.include_telemetry else None,
-        )
-=======
-            if self.include_telemetry:
-                resampling_telemetry[input_channel] = asdict(
-                    ChannelHypothesesResamplingTelemetry(
-                        channel_hypothesis_displacer_telemetry=channel_hypothesis_displacer_telemetry,
-                        added_ids=(
-                            np.arange(len(channel_hypotheses.evidence))[
-                                -len(informed_hypotheses.evidence) :
-                            ]
-                            if len(informed_hypotheses.evidence) > 0
-                            else np.array([], dtype=np.int_)
-                        ),
-                        ages=tracker.hyp_ages(input_channel),
-                        evidence_slopes=tracker.calculate_slopes(input_channel),
-                        removed_ids=remove_ids,
-                    )
-                )
-            else:
-                # Still return prediction error.
-                # TODO: make this nicer like dependent on log_level.
-                resampling_telemetry[input_channel] = ChannelHypothesesUpdateTelemetry(
-                    channel_hypothesis_displacer_telemetry=channel_hypothesis_displacer_telemetry
-                )
-
-        return hypotheses_updates, resampling_telemetry
->>>>>>> 08488172
+            resampling_telemetry if self.include_telemetry else updater_telemetry,
+        )
 
     def _num_hyps_per_node(self, channel_features: dict) -> int:
         """Calculate the number of hypotheses per node.
