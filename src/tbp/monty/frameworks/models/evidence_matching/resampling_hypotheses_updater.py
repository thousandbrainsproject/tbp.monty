# Copyright 2025 Thousand Brains Project
#
# Copyright may exist in Contributors' modifications
# and/or contributions to the work.
#
# Use of this source code is governed by the MIT
# license that can be found in the LICENSE file or at
# https://opensource.org/licenses/MIT.

from __future__ import annotations

from dataclasses import asdict, dataclass
from typing import Any, Literal, Tuple, Type

import numpy as np
import numpy.typing as npt
from scipy.spatial.transform import Rotation

from tbp.monty.frameworks.models.evidence_matching.feature_evidence.calculator import (
    DefaultFeatureEvidenceCalculator,
    FeatureEvidenceCalculator,
)
from tbp.monty.frameworks.models.evidence_matching.features_for_matching.selector import (  # noqa: E501
    DefaultFeaturesForMatchingSelector,
    FeaturesForMatchingSelector,
)
from tbp.monty.frameworks.models.evidence_matching.graph_memory import (
    EvidenceGraphMemory,
)
from tbp.monty.frameworks.models.evidence_matching.hypotheses import (
    ChannelHypotheses,
    Hypotheses,
)
from tbp.monty.frameworks.models.evidence_matching.hypotheses_displacer import (
    DefaultHypothesesDisplacer,
)
from tbp.monty.frameworks.models.evidence_matching.hypotheses_updater import (
    HypothesesUpdateTelemetry,
    all_usable_input_channels,
)
from tbp.monty.frameworks.utils.evidence_matching import (
    ChannelMapper,
    EvidenceSlopeTracker,
<<<<<<< HEAD
    HypothesesSelection,
=======
    InvalidEvidenceThresholdConfig,
>>>>>>> 25795864
)
from tbp.monty.frameworks.utils.graph_matching_utils import (
    get_initial_possible_poses,
    possible_sensed_directions,
)
from tbp.monty.frameworks.utils.spatial_arithmetics import (
    align_multiple_orthonormal_vectors,
)


@dataclass
class ChannelHypothesesResamplingTelemetry:
    """Hypotheses resampling telemetry for a channel.

    For a given input channel, this class stores which hypotheses were removed or
    added at the current step.

    Note:
        TODO: Additional description here regarding availability of hypotheses
        identified by `removed_ids`.
    """

    added_ids: npt.NDArray[np.int_]
    ages: npt.NDArray[np.int_]
    evidence_slopes: npt.NDArray[np.float64]
    removed_ids: npt.NDArray[np.int_]


class ResamplingHypothesesUpdater:
    """Hypotheses updater that resamples hypotheses at every step.

    This updater enables updating of the hypothesis space by resampling and rebuilding
    the hypothesis space at every step. We resample hypotheses from the existing
    hypothesis space, as well as new hypotheses informed by the sensed pose.

    The resampling process is governed by two main parameters:
      - `resampling_multiplier`: Determines the number of the hypotheses to resample
        as a multiplier of the object graph nodes.
      - `evidence_slope_threshold`: Hypotheses below this threshold are deleted.

    To reproduce the behavior of `DefaultHypothesesUpdater` sampling a fixed number of
    hypotheses only at the beginning of the episode, you can set
    `resampling_multiplier=0.0` and `evidence_slope_threshold=-1.0`.
    """

    def __init__(
        self,
        feature_weights: dict,
        graph_memory: EvidenceGraphMemory,
        max_match_distance: float,
        tolerances: dict,
        evidence_threshold_config: Literal["all"],
        feature_evidence_calculator: Type[FeatureEvidenceCalculator] = (
            DefaultFeatureEvidenceCalculator
        ),
        feature_evidence_increment: int = 1,
        features_for_matching_selector: Type[FeaturesForMatchingSelector] = (
            DefaultFeaturesForMatchingSelector
        ),
        resampling_multiplier: float = 0.1,
        evidence_slope_threshold: float = 0.0,
        include_telemetry: bool = False,
        initial_possible_poses: Literal["uniform", "informed"]
        | list[Rotation] = "informed",
        max_nneighbors: int = 3,
        past_weight: float = 1,
        present_weight: float = 1,
        umbilical_num_poses: int = 8,
    ):
        """Initializes the ResamplingHypothesesUpdater.

        Args:
            feature_weights: How much should each feature be weighted when
                calculating the evidence update for hypothesis. Weights are stored in a
                dictionary with keys corresponding to features (same as keys in
                tolerances).
            graph_memory: The graph memory to read graphs from.
            max_match_distance: Maximum distance of a tested and stored location
                to be matched.
            tolerances: How much can each observed feature deviate from the
                stored features to still be considered a match.
            evidence_threshold_config: How to decide which hypotheses
                should be updated. In the `ResamplingHypothesesUpdater` we always
                update 'all' hypotheses. Hypotheses with decreasing evidence are deleted
                instead of excluded from updating. Must be set to 'all'.
            feature_evidence_calculator: Class to calculate feature evidence for all
                nodes. Defaults to the default calculator.
            feature_evidence_increment: Feature evidence (between 0 and 1) is
                multiplied by this value before being added to the overall evidence of
                a hypothesis. This factor is only multiplied with the feature evidence
                (not the pose evidence as opposed to the present_weight). Defaults to 1.
            features_for_matching_selector: Class to
                select if features should be used for matching. Defaults to the default
                selector.
            resampling_multiplier: Determines the number of the hypotheses to resample
                as a multiplier of the object graph nodes. Value of 0.0 results in no
                resampling. Value can be greater than 1 but not to exceed the
                `num_hyps_per_node` of the current step. Defaults to 0.1.
            evidence_slope_threshold: Hypotheses below this threshold are deleted.
                Defaults to 0.0.
            include_telemetry: Flag to control if we want to calculate and return the
                resampling telemetry in the `update_hypotheses` method. Defaults to
                False.
            initial_possible_poses: Initial
                possible poses that should be tested for. Defaults to "informed".
            max_nneighbors: Maximum number of nearest neighbors to consider in the
                radius of a hypothesis for calculating the evidence. Defaults to 3.
            past_weight: How much should the evidence accumulated so far be
                weighted when combined with the evidence from the most recent
                observation. Defaults to 1.
            present_weight: How much should the current evidence be weighted
                when added to the previous evidence. If past_weight and present_weight
                add up to 1, the evidence is bounded and can't grow infinitely. Defaults
                to 1.
                NOTE: right now this doesn't give as good performance as with unbounded
                evidence since we don't keep a full history of what we saw. With a more
                efficient policy and better parameters that may be possible to use
                though and could help when moving from one object to another and to
                generally make setting thresholds etc. more intuitive.
            umbilical_num_poses: Number of sampled rotations in the direction of
                the plane perpendicular to the surface normal. These are sampled at
                umbilical points (i.e., points where PC directions are undefined).

        Raises:
<<<<<<< HEAD
            ValueError: If the resampling_multiplier is less than 0
=======
            InvalidEvidenceThresholdConfig: If `evidence_threshold_config` is not
                set to "all".

>>>>>>> 25795864
        """
        if evidence_threshold_config != "all":
            raise InvalidEvidenceThresholdConfig(
                "evidence_threshold_config must be "
                "'all' for `ResamplingHypothesesUpdater`"
            )

        self.feature_evidence_calculator = feature_evidence_calculator
        self.feature_evidence_increment = feature_evidence_increment
        self.feature_weights = feature_weights
        self.features_for_matching_selector = features_for_matching_selector
        self.resampling_multiplier = resampling_multiplier
        self.evidence_slope_threshold = evidence_slope_threshold
        self.graph_memory = graph_memory
        self.include_telemetry = include_telemetry
        self.initial_possible_poses = get_initial_possible_poses(initial_possible_poses)
        self.tolerances = tolerances
        self.umbilical_num_poses = umbilical_num_poses

        self.use_features_for_matching = self.features_for_matching_selector.select(
            feature_evidence_increment=self.feature_evidence_increment,
            feature_weights=self.feature_weights,
            tolerances=self.tolerances,
        )
        self.hypotheses_displacer = DefaultHypothesesDisplacer(
            feature_evidence_increment=self.feature_evidence_increment,
            feature_weights=self.feature_weights,
            graph_memory=self.graph_memory,
            max_match_distance=max_match_distance,
            max_nneighbors=max_nneighbors,
            past_weight=past_weight,
            present_weight=present_weight,
            tolerances=self.tolerances,
            use_features_for_matching=self.use_features_for_matching,
        )

        # resampling multiplier should not be less than 0 (no resampling)
        if self.resampling_multiplier < 0:
            raise ValueError("resampling_multiplier should be >= 0")

        # Dictionary of slope trackers, one for each graph_id
        self.evidence_slope_trackers: dict[str, EvidenceSlopeTracker] = {}

    def update_hypotheses(
        self,
        hypotheses: Hypotheses,
        features: dict,
        displacements: dict | None,
        graph_id: str,
        mapper: ChannelMapper,
        evidence_update_threshold: float,
    ) -> tuple[list[ChannelHypotheses], HypothesesUpdateTelemetry]:
        """Update hypotheses based on sensor displacement and sensed features.

        Updates existing hypothesis space or initializes a new hypothesis space
        if one does not exist (i.e., at the beginning of the episode). Updating the
        hypothesis space includes displacing the hypotheses possible locations, as well
        as updating their evidence scores. This process is repeated for each input
        channel in the graph.

        Args:
            hypotheses: Hypotheses for all input channels in the graph_id
            features: Input features
            displacements: Given displacements
            graph_id: Identifier of the graph being updated
            mapper: Mapper for the graph_id to extract data from
                evidence, locations, and poses based on the input channel
            evidence_update_threshold: Evidence update threshold.

        Returns:
            A tuple containing the list of hypotheses updates to be applied to each
            input channel and hypotheses update telemetry for analysis. The hypotheses
            update telemetry is a dictionary containing:
                - added_ids: IDs of hypotheses added during resampling at the current
                    timestep.
                - ages: The ages of the hypotheses as tracked by the
                    `EvidenceSlopeTracker`.
                - evidence_slopes: The slopes extracted from the `EvidenceSlopeTracker`.
                - removed_ids: IDs of hypotheses removed during resampling. Note that
                    these IDs can only be used to index hypotheses from the previous
                    timestep.
        """
        # Initialize a `EvidenceSlopeTracker` to keep track of evidence slopes
        # for hypotheses of a specific graph_id
        if graph_id not in self.evidence_slope_trackers:
            self.evidence_slope_trackers[graph_id] = EvidenceSlopeTracker()
        tracker = self.evidence_slope_trackers[graph_id]

        input_channels_to_use = all_usable_input_channels(
            features, self.graph_memory.get_input_channels_in_graph(graph_id)
        )

        hypotheses_updates = []
        resampling_telemetry: dict[str, Any] = {}

        for input_channel in input_channels_to_use:
            # Calculate sample count for each type
            hypotheses_selection, informed_count = self._sample_count(
                input_channel=input_channel,
                channel_features=features[input_channel],
                graph_id=graph_id,
                mapper=mapper,
                tracker=tracker,
            )

            # Sample hypotheses based on their type
            existing_hypotheses = self._sample_existing(
                hypotheses_selection=hypotheses_selection,
                hypotheses=hypotheses,
                input_channel=input_channel,
                mapper=mapper,
                tracker=tracker,
            )
            informed_hypotheses = self._sample_informed(
                channel_features=features[input_channel],
                graph_id=graph_id,
                informed_count=informed_count,
                input_channel=input_channel,
                tracker=tracker,
            )

            # We only displace existing hypotheses since the newly resampled hypotheses
            # should not be affected by the displacement from the last sensory input.
            if len(hypotheses_selection.maintain_ids) > 0:
                existing_hypotheses = (
                    self.hypotheses_displacer.displace_hypotheses_and_compute_evidence(
                        channel_displacement=displacements[input_channel],
                        channel_features=features[input_channel],
                        evidence_update_threshold=evidence_update_threshold,
                        graph_id=graph_id,
                        possible_hypotheses=existing_hypotheses,
                        total_hypotheses_count=hypotheses.evidence.shape[0],
                    )
                )

            # Concatenate and rebuild channel hypotheses
            channel_hypotheses = ChannelHypotheses(
                input_channel=input_channel,
                locations=np.vstack(
                    [existing_hypotheses.locations, informed_hypotheses.locations]
                ),
                poses=np.vstack([existing_hypotheses.poses, informed_hypotheses.poses]),
                evidence=np.hstack(
                    [existing_hypotheses.evidence, informed_hypotheses.evidence]
                ),
            )
            hypotheses_updates.append(channel_hypotheses)

            # Update tracker evidence
            tracker.update(channel_hypotheses.evidence, input_channel)

            if self.include_telemetry:
                resampling_telemetry[input_channel] = asdict(
                    ChannelHypothesesResamplingTelemetry(
                        added_ids=(
                            np.arange(len(channel_hypotheses.evidence))[
                                -len(informed_hypotheses.evidence) :
                            ]
                            if len(informed_hypotheses.evidence) > 0
                            else np.array([], dtype=np.int_)
                        ),
                        ages=tracker.hyp_ages(input_channel),
                        evidence_slopes=tracker.calculate_slopes(input_channel),
                        removed_ids=hypotheses_selection.remove_ids,
                    )
                )

        return (
            hypotheses_updates,
            resampling_telemetry if self.include_telemetry else None,
        )

    def _num_hyps_per_node(self, channel_features: dict) -> int:
        """Calculate the number of hypotheses per node.

        Args:
            channel_features: Features for the input channel.

        Returns:
            The number of hypotheses per node.
        """
        if self.initial_possible_poses is None:
            return (
                2
                if channel_features["pose_fully_defined"]
                else self.umbilical_num_poses
            )
        else:
            return len(self.initial_possible_poses)

    def _sample_count(
        self,
        input_channel: str,
        channel_features: dict,
        graph_id: str,
        mapper: ChannelMapper,
        tracker: EvidenceSlopeTracker,
    ) -> Tuple[HypothesesSelection, int]:
        """Calculates the number of existing and informed hypotheses needed.

        Args:
            input_channel: The channel for which to calculate hypothesis count.
            channel_features: Input channel features containing pose information.
            graph_id: Identifier of the graph being queried.
            mapper: Mapper for the graph_id to extract data from
                evidence, locations, and poses based on the input channel
            tracker: Slope tracker for the evidence values of a
                graph_id

        Returns:
            A tuple containing the hypotheses selection and count of new hypotheses
            needed. Hypotheses selection are maintained from existing ones while new
            hypotheses will be initialized, informed by pose sensory information.

        Notes:
            This function takes into account the following parameters:
              - `resampling_multiplier`: The number of hypotheses to resample. This
                is defined as a multiplier of the number of nodes in the object graph.
              - `evidence_slope_threshold`: This dictates how many hypotheses to
                delete. Hypotheses below this threshold are deleted.
        """
        graph_num_points = self.graph_memory.get_locations_in_graph(
            graph_id, input_channel
        ).shape[0]
        num_hyps_per_node = self._num_hyps_per_node(channel_features)
        full_informed_count = graph_num_points * num_hyps_per_node

        # If hypothesis space does not exist, we initialize with informed hypotheses.
        # Should we remove this now that we are resampling? We can sample the
        # same number of hypotheses during initialization as in every other step.
        if input_channel not in mapper.channels:
            return HypothesesSelection(maintain_mask=[]), full_informed_count

        # This makes sure that we do not request more than the available number of
        # informed hypotheses
        resampling_multiplier = min(self.resampling_multiplier, num_hyps_per_node)

        # Calculate the total number of informed hypotheses to be resampled
        new_informed = round(graph_num_points * resampling_multiplier)
        new_informed -= new_informed % num_hyps_per_node

        # Returns a selection of hypotheses to maintain/delete
        hypotheses_selection = tracker.select_hypotheses(
            slope_threshold=self.evidence_slope_threshold, channel=input_channel
        )

        return (
            hypotheses_selection,
            new_informed,
        )

    def _sample_existing(
        self,
        hypotheses_selection: HypothesesSelection,
        hypotheses: Hypotheses,
        input_channel: str,
        mapper: ChannelMapper,
        tracker: EvidenceSlopeTracker,
    ) -> tuple[ChannelHypotheses, npt.NDArray[np.int_]]:
        """Samples the specified number of existing hypotheses to retain.

        Args:
            hypotheses_selection: The selection of hypotheses to maintain/remove.
            hypotheses: Hypotheses for all input channels in the graph_id.
            input_channel: The channel for which to sample existing hypotheses.
            mapper: Mapper for the graph_id to extract data from
                evidence, locations, and poses based on the input channel.
            tracker: Slope tracker for the evidence values of a
                graph_id

        Returns:
            A tuple of sampled existing hypotheses and the IDs of the hypotheses to
            remove.
        """
        maintain_ids = hypotheses_selection.maintain_ids

        # Return empty arrays for no hypotheses to sample
        if len(maintain_ids) == 0:
            # Clear all channel hypotheses from the tracker
            remove_ids = np.arange(tracker.total_size(input_channel))
            tracker.clear_hyp(input_channel)

            channel_hypotheses = ChannelHypotheses(
                input_channel=input_channel,
                locations=np.zeros((0, 3)),
                poses=np.zeros((0, 3, 3)),
                evidence=np.zeros(0),
            )
            return channel_hypotheses

        # Update tracker by removing the remove_ids
        tracker.remove_hyp(hypotheses_selection.remove_ids, input_channel)

        channel_hypotheses = mapper.extract_hypotheses(hypotheses, input_channel)
        maintained_channel_hypotheses = ChannelHypotheses(
            input_channel=channel_hypotheses.input_channel,
            locations=channel_hypotheses.locations[maintain_ids],
            poses=channel_hypotheses.poses[maintain_ids],
            evidence=channel_hypotheses.evidence[maintain_ids],
        )
        return maintained_channel_hypotheses

    def _sample_informed(
        self,
        channel_features: dict,
        informed_count: int,
        graph_id: str,
        input_channel: str,
        tracker: EvidenceSlopeTracker,
    ) -> ChannelHypotheses:
        """Samples the specified number of fully informed hypotheses.

        This method selects hypotheses that are most likely to be informative based on
        feature evidence. Specifically, it identifies the top-k nodes with the highest
        evidence scores and samples hypotheses only from those nodes, making the process
        more efficient than uniformly sampling from all graph nodes.

        The sampling includes:
          - Selecting the top-k node indices based on evidence scores, where k is
             determined by the `informed_count` and the number of hypotheses per node.
          - Fetching the 3D locations of only the selected top-k nodes.
          - Generating rotations for each hypothesis using one of two strategies:
            (a) If `initial_possible_poses` is set, rotations are uniformly sampled or
                user-defined.
            (b) Otherwise, alignments are computed between stored node poses and
                sensed directions.

        This targeted sampling improves efficiency by avoiding unnecessary computation
        for nodes with low evidence, especially beneficial when informed sampling occurs
        at every step.

        Args:
            channel_features: Input channel features.
            informed_count: Number of fully informed hypotheses to sample.
            graph_id: Identifier of the graph being queried.
            input_channel: The channel for which to sample informed hypotheses.
            tracker: Slope tracker for the evidence values of a
                graph_id

        Returns:
            The sampled informed hypotheses.

        """
        # Return empty arrays for no hypotheses to sample
        if informed_count == 0:
            return ChannelHypotheses(
                input_channel=input_channel,
                locations=np.zeros((0, 3)),
                poses=np.zeros((0, 3, 3)),
                evidence=np.zeros(0),
            )

        num_hyps_per_node = self._num_hyps_per_node(channel_features)
        # === Calculate selected evidence by top-k indices === #
        if self.use_features_for_matching[input_channel]:
            node_feature_evidence = self.feature_evidence_calculator.calculate(
                channel_feature_array=self.graph_memory.get_feature_array(graph_id)[
                    input_channel
                ],
                channel_feature_order=self.graph_memory.get_feature_order(graph_id)[
                    input_channel
                ],
                channel_feature_weights=self.feature_weights[input_channel],
                channel_query_features=channel_features,
                channel_tolerances=self.tolerances[input_channel],
                input_channel=input_channel,
            )
            # Find the indices for the nodes with highest evidence scores. The sorting
            # is done in ascending order, so extract the indices from the end of
            # the argsort array. We get the needed number of informed nodes not
            # the number of needed hypotheses.
            top_indices = np.argsort(node_feature_evidence)[
                -int(informed_count // num_hyps_per_node) :
            ]
            node_feature_evidence_filtered = (
                node_feature_evidence[top_indices] * self.feature_evidence_increment
            )
        else:
            num_nodes = self.graph_memory.get_num_nodes_in_graph(graph_id)
            top_indices = np.arange(num_nodes)[
                : int(informed_count // num_hyps_per_node)
            ]
            node_feature_evidence_filtered = np.zeros(len(top_indices))

        selected_feature_evidence = np.tile(
            node_feature_evidence_filtered, num_hyps_per_node
        )

        # === Calculate selected locations by top-k indices === #
        all_channel_locations_filtered = self.graph_memory.get_locations_in_graph(
            graph_id, input_channel
        )[top_indices]
        selected_locations = np.tile(
            all_channel_locations_filtered, (num_hyps_per_node, 1)
        )

        # === Calculate selected rotations by top-k indices === #
        if self.initial_possible_poses is None:
            node_directions_filtered = (
                self.graph_memory.get_rotation_features_at_all_nodes(
                    graph_id, input_channel
                )[top_indices]
            )
            sensed_directions = channel_features["pose_vectors"]
            possible_s_d = possible_sensed_directions(
                sensed_directions, num_hyps_per_node
            )
            selected_rotations = np.vstack(
                [
                    align_multiple_orthonormal_vectors(
                        node_directions_filtered, s_d, as_scipy=False
                    )
                    for s_d in possible_s_d
                ]
            )

        else:
            selected_rotations = np.vstack(
                [
                    np.tile(
                        rotation.as_matrix()[np.newaxis, ...],
                        (len(top_indices), 1, 1),
                    )
                    for rotation in self.initial_possible_poses
                ]
            )

        # Add hypotheses to slope trackers
        tracker.add_hyp(selected_feature_evidence.shape[0], input_channel)

        return ChannelHypotheses(
            input_channel=input_channel,
            locations=selected_locations,
            poses=selected_rotations,
            evidence=selected_feature_evidence,
        )<|MERGE_RESOLUTION|>--- conflicted
+++ resolved
@@ -41,11 +41,8 @@
 from tbp.monty.frameworks.utils.evidence_matching import (
     ChannelMapper,
     EvidenceSlopeTracker,
-<<<<<<< HEAD
     HypothesesSelection,
-=======
     InvalidEvidenceThresholdConfig,
->>>>>>> 25795864
 )
 from tbp.monty.frameworks.utils.graph_matching_utils import (
     get_initial_possible_poses,
@@ -170,13 +167,10 @@
                 umbilical points (i.e., points where PC directions are undefined).
 
         Raises:
-<<<<<<< HEAD
             ValueError: If the resampling_multiplier is less than 0
-=======
             InvalidEvidenceThresholdConfig: If `evidence_threshold_config` is not
                 set to "all".
 
->>>>>>> 25795864
         """
         if evidence_threshold_config != "all":
             raise InvalidEvidenceThresholdConfig(
