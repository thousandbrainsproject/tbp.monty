--- conflicted
+++ resolved
@@ -142,11 +142,7 @@
         graph_id: str,
         possible_hypotheses: ChannelHypotheses,
         total_hypotheses_count: int,
-<<<<<<< HEAD
-    ) -> tuple[ChannelHypotheses, float | None]:
-=======
     ) -> tuple[ChannelHypotheses, HypothesisDisplacerTelemetry]:
->>>>>>> abf0391b
         # Have to do this for all hypotheses so we don't loose the path information
         rotated_displacements = possible_hypotheses.poses.dot(channel_displacement)
         search_locations = possible_hypotheses.locations + rotated_displacements
@@ -204,11 +200,7 @@
             evidence=evidence,
             locations=search_locations,
             poses=possible_hypotheses.poses,
-<<<<<<< HEAD
-        ), mlh_prediction_error
-=======
         ), HypothesisDisplacerTelemetry(mlh_prediction_error=mlh_prediction_error)
->>>>>>> abf0391b
 
     def _calculate_evidence_for_new_locations(
         self,
