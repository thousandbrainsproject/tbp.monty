# Copyright 2025 Thousand Brains Project
#
# Copyright may exist in Contributors' modifications
# and/or contributions to the work.
#
# Use of this source code is governed by the MIT
# license that can be found in the LICENSE file or at
# https://opensource.org/licenses/MIT.
from __future__ import annotations

import logging
import os
import pprint
import time
from pathlib import Path

import hydra
from omegaconf import DictConfig

from tbp.monty.hydra import register_resolvers

logger = logging.getLogger(__name__)


def print_config(config):
    """Print config with nice formatting if config_args.print_config is True."""
    print("\n\n")
    print("Printing config below")
    print("-" * 100)
    print(pprint.pformat(config))
    print("-" * 100)


@hydra.main(config_path="../../../conf", config_name="experiment", version_base=None)
def main(cfg: DictConfig):
    if cfg.quiet_habitat_logs:
        os.environ["MAGNUM_LOG"] = "quiet"
        os.environ["HABITAT_SIM_LOG"] = "quiet"

    print_config(cfg)
    register_resolvers()

    os.makedirs(cfg.experiment.config.logging.output_dir, exist_ok=True)
    experiment = hydra.utils.instantiate(cfg.experiment)
    start_time = time.time()
    with experiment as exp:
        # TODO: Later will want to evaluate every x episodes or epochs
        # this could probably be solved with just setting the logging freqency
        # Since each trainng loop already does everything that eval does.
        if exp.do_train:
            print("---------training---------")
            exp.train()

        if exp.do_eval:
            print("---------evaluating---------")
            exp.evaluate()
<<<<<<< HEAD


def main(all_configs, experiments=None):
    """Use this as "main" function when running monty experiments.

    A typical project `run.py` should look like this::

        # Load all experiment configurations from local project
        from experiments import CONFIGS
        from tbp.monty.frameworks.run import main

        if __name__ == "__main__":
            main(all_configs=CONFIGS)

    Args:
        all_configs: Dict containing all available experiment configurations.
            Usually each project would have its own list of experiment
            configurations
        experiments: Optional list of experiments to run, used to bypass the
            command line args
    """
    cmd_args = None
    if not experiments:
        cmd_parser = create_cmd_parser(experiments=list(all_configs.keys()))
        cmd_args = cmd_parser.parse_args()
        experiments = cmd_args.experiments

        if cmd_args.quiet_habitat_logs:
            os.environ["MAGNUM_LOG"] = "quiet"
            os.environ["HABITAT_SIM_LOG"] = "quiet"

    for experiment in experiments:
        exp = all_configs[experiment]
        exp_config = merge_args(exp, cmd_args)  # TODO: is this really even necessary?
        exp_config = config_to_dict(exp_config)

        # Update run_name and output dir with experiment name
        # NOTE: wandb args are further processed in monty_experiment
        if not exp_config["logging_config"]["run_name"]:
            exp_config["logging_config"]["run_name"] = experiment
        exp_config["logging_config"]["output_dir"] = (
            Path(exp_config["logging_config"]["output_dir"])
            / exp_config["logging_config"]["run_name"]
        )
        # If we are not running in parallel, this should always be False
        exp_config["logging_config"]["log_parallel_wandb"] = False
        print_config(exp_config)

        # Print config without running experiment
        if cmd_args is not None:
            if cmd_args.print_config:
                continue

        os.makedirs(exp_config["logging_config"]["output_dir"], exist_ok=True)
        start_time = time.time()
        run(exp_config)
        logger.info(f"Done running {experiment} in {time.time() - start_time} seconds")
=======
    logger.info(f"Done running {experiment} in {time.time() - start_time} seconds")
>>>>>>> 41b1f707
<|MERGE_RESOLUTION|>--- conflicted
+++ resolved
@@ -54,64 +54,4 @@
         if exp.do_eval:
             print("---------evaluating---------")
             exp.evaluate()
-<<<<<<< HEAD
-
-
-def main(all_configs, experiments=None):
-    """Use this as "main" function when running monty experiments.
-
-    A typical project `run.py` should look like this::
-
-        # Load all experiment configurations from local project
-        from experiments import CONFIGS
-        from tbp.monty.frameworks.run import main
-
-        if __name__ == "__main__":
-            main(all_configs=CONFIGS)
-
-    Args:
-        all_configs: Dict containing all available experiment configurations.
-            Usually each project would have its own list of experiment
-            configurations
-        experiments: Optional list of experiments to run, used to bypass the
-            command line args
-    """
-    cmd_args = None
-    if not experiments:
-        cmd_parser = create_cmd_parser(experiments=list(all_configs.keys()))
-        cmd_args = cmd_parser.parse_args()
-        experiments = cmd_args.experiments
-
-        if cmd_args.quiet_habitat_logs:
-            os.environ["MAGNUM_LOG"] = "quiet"
-            os.environ["HABITAT_SIM_LOG"] = "quiet"
-
-    for experiment in experiments:
-        exp = all_configs[experiment]
-        exp_config = merge_args(exp, cmd_args)  # TODO: is this really even necessary?
-        exp_config = config_to_dict(exp_config)
-
-        # Update run_name and output dir with experiment name
-        # NOTE: wandb args are further processed in monty_experiment
-        if not exp_config["logging_config"]["run_name"]:
-            exp_config["logging_config"]["run_name"] = experiment
-        exp_config["logging_config"]["output_dir"] = (
-            Path(exp_config["logging_config"]["output_dir"])
-            / exp_config["logging_config"]["run_name"]
-        )
-        # If we are not running in parallel, this should always be False
-        exp_config["logging_config"]["log_parallel_wandb"] = False
-        print_config(exp_config)
-
-        # Print config without running experiment
-        if cmd_args is not None:
-            if cmd_args.print_config:
-                continue
-
-        os.makedirs(exp_config["logging_config"]["output_dir"], exist_ok=True)
-        start_time = time.time()
-        run(exp_config)
-        logger.info(f"Done running {experiment} in {time.time() - start_time} seconds")
-=======
-    logger.info(f"Done running {experiment} in {time.time() - start_time} seconds")
->>>>>>> 41b1f707
+    logger.info(f"Done running {experiment} in {time.time() - start_time} seconds")