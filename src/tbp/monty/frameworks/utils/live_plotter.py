# Copyright 2025 Thousand Brains Project
#
# Copyright may exist in Contributors' modifications
# and/or contributions to the work.
#
# Use of this source code is governed by the MIT
# license that can be found in the LICENSE file or at
# https://opensource.org/licenses/MIT.

import matplotlib.pyplot as plt
import numpy as np

from tbp.monty.frameworks.utils.plot_utils import add_patch_outline_to_view_finder

# turn interactive plotting off -- call plt.show() to open all figures
plt.ioff()


class LivePlotter:
    """Class for plotting sensor observations during an experiment.

    Set the `show_sensor_output` flag in the experiment config to True to enable live
    plotting.

    WARNING: This plotter makes a bunch of assumptions right now. For example, it
    assumes that
    - sensor with ID "view_finder" exists
    - sensor with ID "patch" exists
    - "rgba" modality in "view_finder" sensor observation
    - "depth" modality in "patch" sensor observation
    """

    def __init__(self):
        pass

    def initialize_online_plotting(self):
        self.fig, self.ax = plt.subplots(1, 3, figsize=(9, 6))
        self.fig.subplots_adjust(top=1.1)
        # self.colorbar = self.fig.colorbar(None, fraction=0.046, pad=0.04)
        self.setup_camera_ax()
        self.setup_sensor_ax()
        self.setup_mlh_ax()

    def hardcoded_assumptions(self, observation, model):
        """Extract some of the hardcoded assumptions from the observation.

        TODO: Don't do this. It is here for now to highlight the fragility of the
        live plotter implementation at the call site. We should make this less
        fragile by passing the necessary information to the live plotter.

        Args:
            observation: The observation from the data loader.
            model: The model.

        Returns:
            A tuple of the first learning module, the first sensor module raw
            observations, the patch depth, and the view finder rgba.
        """
        first_learning_module = model.learning_modules[0]
        first_sensor_module_raw_observations = model.sensor_modules[0].raw_observations
        first_sensor_module_id = model.sensor_modules[0].sensor_module_id
<<<<<<< HEAD
        first_sensor_depth = observation[model.motor_system._policy.agent_id][
=======
        patch_depth = observation[model.motor_system._policy.agent_id][
>>>>>>> a61449c3
            first_sensor_module_id
        ]["depth"]
        view_finder_rgba = observation[model.motor_system._policy.agent_id][
            "view_finder"
        ]["rgba"]
        if hasattr(first_learning_module, "get_current_mlh"):
            mlh = first_learning_module.get_current_mlh()
            if mlh["graph_id"] == "no_observations_yet":
                mlh_model = None
            else:
                mlh_model = first_learning_module.graph_memory.get_graph(
                    mlh["graph_id"]
                )[first_sensor_module_id]
        else:
<<<<<<< HEAD
            mlh = None
            mlh_model = None

=======
            mlh_model = first_learning_module.graph_memory.get_graph(mlh["graph_id"])[
                first_sensor_module_id
            ]
>>>>>>> a61449c3
        return (
            first_learning_module,
            first_sensor_module_raw_observations,
            first_sensor_depth,
            view_finder_rgba,
            mlh,
            mlh_model,
        )

    def show_observations(
        self,
        first_learning_module,
        first_sensor_module_raw_observations,
        first_sensor_depth,
        view_finder_rgba,
        mlh,
        mlh_model,
        step: int,
        is_saccade_on_image_data_loader=False,
    ) -> None:
        self.fig.suptitle(f"Observation at step {step}")
        self.show_view_finder(
            first_sensor_module_raw_observations,
            first_learning_module,
            first_sensor_depth,
            view_finder_rgba,
            is_saccade_on_image_data_loader,
        )
        self.show_patch(first_sensor_depth)
        if mlh_model is not None:
            self.show_mlh(mlh, mlh_model)
        plt.pause(0.00001)

    def show_view_finder(
        self,
        first_sensor_module_raw_observations,
        first_learning_module,
        first_sensor_depth,
        view_finder_rgba,
        is_saccade_on_image_data_loader,
    ):
        if self.camera_image:
            self.camera_image.remove()

        if is_saccade_on_image_data_loader:
            center_pixel_id = np.array([200, 200])
            patch_size = np.array(first_sensor_depth).shape[0]
            raw_obs = first_sensor_module_raw_observations
            if len(raw_obs) > 0:
                center_pixel_id = np.array(raw_obs[-1]["pixel_loc"])
                view_finder_rgba = add_patch_outline_to_view_finder(
                    view_finder_rgba, center_pixel_id, patch_size
                )
            self.camera_image = self.ax[0].imshow(view_finder_rgba, zorder=-99)
        else:
            self.camera_image = self.ax[0].imshow(
                view_finder_rgba,
                zorder=-99,
            )
            # Show a square in the middle as a rough estimate of where the patch is
            # Note: This isn't exactly the size that the patch actually is.
            image_shape = view_finder_rgba.shape
            square = plt.Rectangle(
                (image_shape[1] * 4.5 // 10, image_shape[0] * 4.5 // 10),
                image_shape[1] / 10,
                image_shape[0] / 10,
                fc="none",
                ec="white",
            )
            self.ax[0].add_patch(square)
        if hasattr(first_learning_module, "current_mlh"):
            mlh = first_learning_module.get_current_mlh()
            if mlh is not None:
                graph_ids, evidences = (
                    first_learning_module.get_evidence_for_each_graph()
                )
                self.add_text(
                    mlh,
                    pos=view_finder_rgba.shape[0],
                    possible_matches=first_learning_module.get_possible_matches(),
                    graph_ids=graph_ids,
                    evidences=evidences,
                )

    def show_patch(self, first_sensor_depth):
        if self.depth_image:
            self.depth_image.remove()
        self.depth_image = self.ax[1].imshow(
            first_sensor_depth,
            cmap="viridis_r",
        )
        # self.colorbar.update_normal(self.depth_image)

    def show_mlh(self, mlh, mlh_model):
        if not mlh_model:
            self.ax[2].set_title("No MLH")
            return

        self.ax[2].cla()
        self.ax[2].scatter(
            mlh_model.pos[:, 1],
            mlh_model.pos[:, 0],
            mlh_model.pos[:, 2],
            c="black",
            s=2,
        )
        # add mlh location to the graph
        self.ax[2].scatter(
            mlh["location"][1], mlh["location"][0], mlh["location"][2], c="red", s=15
        )
        self.ax[2].set_title("MLH")
        self.ax[2].set_axis_off()
        self.ax[2].set_aspect("equal")

    def add_text(
        self,
        mlh,
        pos,
        possible_matches,
        graph_ids,
        evidences,
    ):
        if self.text:
            self.text.remove()
        new_text = r"MLH of first LM: "
        mlh_id = mlh["graph_id"].split("_")
        for word in mlh_id:
            new_text += r"$\bf{" + word + "}$ "
        new_text += f"with evidence {np.round(mlh['evidence'], 2)}\n\n"

        # Highlight 2nd MLH if present
        if len(evidences) > 1:
            top_indices = np.flip(np.argsort(evidences))[0:2]
            second_id = graph_ids[top_indices[1]].split("_")
            new_text += "2nd MLH: "
            for word in second_id:
                new_text += r"$\bf{" + word + "}$ "
            new_text += f"with evidence {np.round(evidences[top_indices[1]], 2)}\n\n"

        new_text += r"$\bf{Possible}$ $\bf{matches:}$"
        for gid, ev in zip(graph_ids, evidences):
            if gid in possible_matches:
                new_text += f"\n{gid}: {np.round(ev, 1)}"

        self.text = self.ax[0].text(0, pos + 30, new_text, va="top")

    def setup_camera_ax(self):
        self.ax[0].set_title("Camera image")
        self.ax[0].set_axis_off()
        self.camera_image = None
        self.text = None

    def setup_sensor_ax(self):
        self.ax[1].set_title("Sensor depth image")
        self.ax[1].set_axis_off()
        self.depth_image = None

    def setup_mlh_ax(self):
        self.ax[2] = plt.subplot(1, 3, 3, projection="3d")
        self.ax[2].set_title("MLH")
        self.ax[2].set_axis_off()
        self.ax[2].set_aspect("equal")<|MERGE_RESOLUTION|>--- conflicted
+++ resolved
@@ -59,11 +59,7 @@
         first_learning_module = model.learning_modules[0]
         first_sensor_module_raw_observations = model.sensor_modules[0].raw_observations
         first_sensor_module_id = model.sensor_modules[0].sensor_module_id
-<<<<<<< HEAD
         first_sensor_depth = observation[model.motor_system._policy.agent_id][
-=======
-        patch_depth = observation[model.motor_system._policy.agent_id][
->>>>>>> a61449c3
             first_sensor_module_id
         ]["depth"]
         view_finder_rgba = observation[model.motor_system._policy.agent_id][
@@ -78,15 +74,8 @@
                     mlh["graph_id"]
                 )[first_sensor_module_id]
         else:
-<<<<<<< HEAD
             mlh = None
             mlh_model = None
-
-=======
-            mlh_model = first_learning_module.graph_memory.get_graph(mlh["graph_id"])[
-                first_sensor_module_id
-            ]
->>>>>>> a61449c3
         return (
             first_learning_module,
             first_sensor_module_raw_observations,
