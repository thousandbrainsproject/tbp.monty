# Copyright 2025 Thousand Brains Project
#
# Copyright may exist in Contributors' modifications
# and/or contributions to the work.
#
# Use of this source code is governed by the MIT
# license that can be found in the LICENSE file or at
# https://opensource.org/licenses/MIT.
from __future__ import annotations

from collections import OrderedDict
from typing import Dict, List, Optional, Tuple
from typing import OrderedDict as OrderedDictType

import numpy as np
import numpy.typing as npt

from tbp.monty.frameworks.models.evidence_matching.hypotheses import (
    ChannelHypotheses,
    Hypotheses,
)


class ChannelMapper:
    """Marks the range of hypotheses that correspond to each input channel.

    The `EvidenceGraphLM` implementation stacks the hypotheses from all input channels
    in the same array to perform efficient vector operations on them. Therefore, we
    need to keep track of which indices in the stacked array correspond to which input
    channel. This class stores only the sizes of the input channels in an ordered data
    structure (OrderedDict), and computes the range of indices for each channel. Storing
    the sizes of channels in an ordered dictionary allows us to insert or remove
    channels, as well as dynamically resize them.

    """

    def __init__(self, channel_sizes: Optional[Dict[str, int]] = None) -> None:
        """Initializes the ChannelMapper with an ordered dictionary of channel sizes.

        Args:
            channel_sizes: Dictionary of {channel_name: size}.
        """
        self.channel_sizes: OrderedDictType[str, int] = (
            OrderedDict(channel_sizes) if channel_sizes else OrderedDict()
        )

    @property
    def channels(self) -> List[str]:
        """Returns the existing channel names.

        Returns:
            List of channel names.
        """
        return list(self.channel_sizes.keys())

    @property
    def total_size(self) -> int:
        """Returns the total number of hypotheses across all channels.

        Returns:
            Total size across all channels.
        """
        return sum(self.channel_sizes.values())

    def channel_size(self, channel_name: str) -> int:
        """Returns the total number of hypotheses for a specific channel.

        Returns:
            Size of channel

        Raises:
            ValueError: If the channel is not found.
        """
        if channel_name not in self.channel_sizes:
            raise ValueError(f"Channel '{channel_name}' not found.")

        return self.channel_sizes[channel_name]

    def channel_range(self, channel_name: str) -> Tuple[int, int]:
        """Returns the start and end indices of the given channel.

        Args:
            channel_name: The name of the channel.

        Returns:
            The start and end indices of the channel.

        Raises:
            ValueError: If the channel is not found.
        """
        if channel_name not in self.channel_sizes:
            raise ValueError(f"Channel '{channel_name}' not found.")

        start = 0
        for name, size in self.channel_sizes.items():
            if name == channel_name:
                return (start, start + size)
            start += size

    def resize_channel_by(self, channel_name: str, value: int) -> None:
        """Increases or decreases the channel by a specific amount.

        Args:
            channel_name: The name of the channel.
            value: The value used to modify the channel size.
                Use a negative value to decrease the size.

        Raises:
            ValueError: If the channel is not found or the requested size is negative.
        """
        if channel_name not in self.channel_sizes:
            raise ValueError(f"Channel '{channel_name}' not found.")
        if self.channel_sizes[channel_name] + value <= 0:
            raise ValueError(
                f"Channel '{channel_name}' size cannot be negative or zero."
            )
        self.channel_sizes[channel_name] += value

    def resize_channel_to(self, channel_name: str, new_size: int) -> None:
        """Sets the size of the given channel to a specific value.

        Args:
            channel_name: The name of the channel.
            new_size: The new size to set for the channel.

        Raises:
            ValueError: If the channel is not found or if the new size is not positive.
        """
        if channel_name not in self.channel_sizes:
            raise ValueError(f"Channel '{channel_name}' not found.")
        if new_size <= 0:
            raise ValueError(f"Channel '{channel_name}' size must be positive.")
        self.channel_sizes[channel_name] = new_size

    def add_channel(
        self, channel_name: str, size: int, position: Optional[int] = None
    ) -> None:
        """Adds a new channel at a specified position (default is at the end).

        Args:
            channel_name: The name of the new channel.
            size: The size of the new channel.
            position: The index at which to insert the channel.

        Raises:
            ValueError: If the channel already exists or position is out of bounds.
        """
        if channel_name in self.channel_sizes:
            raise ValueError(f"Channel '{channel_name}' already exists.")

        if isinstance(position, int) and position >= len(self.channel_sizes):
            raise ValueError(f"Position index '{position}' is out of bounds.")

        if position is None:
            self.channel_sizes[channel_name] = size
        else:
            items = list(self.channel_sizes.items())
            items.insert(position, (channel_name, size))
            self.channel_sizes = OrderedDict(items)

    def extract(self, original: np.ndarray, channel: str) -> np.ndarray:
        """Extracts the portion of the original array corresponding to a given channel.

        Args:
            original: The full hypotheses array across all channels.
            channel: The name of the channel to extract.

        Returns:
            The extracted slice of the original array. Returns a view, not a copy of the
            original array.

        Raises:
            ValueError: If the channel is not found.
        """
        if channel not in self.channel_sizes:
            raise ValueError(f"Channel '{channel}' not found.")

        start, end = self.channel_range(channel)
        return original[start:end]

    def extract_hypotheses(
        self, hypotheses: Hypotheses, channel: str
    ) -> ChannelHypotheses:
        """Extracts the hypotheses corresponding to a given channel.

        Args:
            hypotheses: The full hypotheses array across all channels.
            channel: The name of the channel to extract.

        Returns:
            The hypotheses corresponding to the given channel.
        """
        return ChannelHypotheses(
            input_channel=channel,
            evidence=self.extract(hypotheses.evidence, channel),
            locations=self.extract(hypotheses.locations, channel),
            poses=self.extract(hypotheses.poses, channel),
        )

    def update(
        self, original: np.ndarray, channel: str, data: np.ndarray
    ) -> np.ndarray:
        """Inserts data into the original array at the position of the given channel.

        This function inserts new data at the index range previously associated with
        the provided channel. If the new data is of the same shape as the existing
        channel data shape, we simply replace the data at the channel range indices.
        Otherwise, We split the original array around the input channel range, then
        concatenate the before and after splits with the data to be inserted. This
        accommodates 'data' being of a different size than the current channel size.

        For example, if original has the shape (20, 3), channel start index is 10,
        channel end index is 13, and the data has the shape (5, 3). We would concatenate
        as such: (original[0:10], data, original[13:]). This will result in an array of
        the shape (22, 3), i.e., we removed 3 rows and added new 5 rows.

        Args:
            original: The original array.
            channel: The name of the input channel.
            data: The new data to insert.

        Returns:
            The resulting array after insertion. Can return a new copy or a view,
            depending on whether the inserted data is of the same size as the existing
            channel.

        Raises:
            ValueError: If the channel is not found.
        """
        if channel not in self.channel_sizes:
            raise ValueError(f"Channel '{channel}' not found.")

        start, end = self.channel_range(channel)

        if self.channel_sizes[channel] == data.shape[0]:
            # returns a view not a copy
            original[start:end] = data
        else:
            # returns a copy not a view
            original = np.concatenate([original[:start], data, original[end:]], axis=0)

        return original

    def __repr__(self) -> str:
        """Returns a string representation of the current channel mapping.

        Returns:
            String representation of the channel mappings.
        """
        ranges = {ch: self.channel_range(ch) for ch in self.channel_sizes}
        return f"ChannelMapper({ranges})"


class EvidenceSlopeTracker:
    """Tracks the slopes of evidence streams over a sliding window per input channel.

    Each input channel maintains its own hypotheses with independent evidence histories.
    This tracker supports adding, updating, pruning, and analyzing hypotheses per
    channel.

    Attributes:
        window_size (int): Number of past values to consider for slope calculation.
        min_age (int): Minimum number of updates before a hypothesis can be considered
            for removal.
        data (Dict[str, np.ndarray]): Maps channel names to their hypothesis evidence
            buffers.
        age (Dict[str, np.ndarray]): Maps channel names to hypothesis age counters.
    """

    def __init__(self, window_size: int = 3, min_age: int = 5) -> None:
        """Initializes the EvidenceSlopeTracker.

        Args:
            window_size (int, optional): Number of evidence points per hypothesis.
            min_age (int, optional): Minimum number of updates before removal is
                allowed.
        """
        self.window_size = window_size
        self.min_age = min_age
        self.data: dict[str, npt.NDArray[np.float64]] = {}
        self.age: dict[str, npt.NDArray[np.int_]] = {}

    def total_size(self, channel: str) -> int:
        """Returns the number of hypotheses in a given channel.

        Args:
            channel (str): Name of the input channel.

        Returns:
            int: Number of hypotheses currently tracked in the channel.
        """
        return self.data.get(channel, np.empty((0, self.window_size))).shape[0]

    def removable_indices_mask(self, channel: str) -> npt.NDArray[np.bool_]:
        """Returns a boolean mask for removable hypotheses in a channel.

        Args:
            channel (str): Name of the input channel.

        Returns:
            np.ndarray: Boolean array indicating removable hypotheses (age >= min_age).
        """
        return self.age[channel] >= self.min_age

    def add_hyp(self, num_new_hyp: int, channel: str) -> None:
        """Adds new hypotheses to the specified input channel.

        Args:
            num_new_hyp (int): Number of new hypotheses to add.
            channel (str): Name of the input channel.
        """
        new_data = np.full((num_new_hyp, self.window_size), np.nan)
        new_age = np.zeros(num_new_hyp, dtype=int)

        if channel not in self.data:
            self.data[channel] = new_data
            self.age[channel] = new_age
        else:
            self.data[channel] = np.vstack((self.data[channel], new_data))
            self.age[channel] = np.concatenate((self.age[channel], new_age))

    def update(self, values: npt.NDArray[np.float64], channel: str) -> None:
        """Updates all hypotheses in a channel with new evidence values.

        Args:
            values (List[float] | np.ndarray): List or array of new evidence values.
            channel (str): Name of the input channel.

        Raises:
            ValueError: If the channel doesn't exist or the number of values is
                incorrect.
        """
        if channel not in self.data:
            raise ValueError(f"Channel '{channel}' does not exist.")

        if values.shape[0] != self.total_size(channel):
            raise ValueError(
                f"Expected {self.total_size(channel)} values, but got {len(values)}"
            )

        # Shift evidence data by one step
        self.data[channel][:, :-1] = self.data[channel][:, 1:]

        # Add new evidence data
        self.data[channel][:, -1] = values

        # Increment age
        self.age[channel] += 1

    def _calculate_slopes(self, channel: str) -> npt.NDArray[np.float64]:
        """Computes the average slope of hypotheses in a channel.

        This method calculates the slope of the evidence signal for each hypothesis by
        subtracting adjacent values along the time dimension (i.e., computing deltas
        between consecutive evidence values). It then computes the average of these
        differences while ignoring any missing (NaN) values. For hypotheses with no
        valid evidence differences (e.g., all NaNs), the slope is returned as NaN.

        Args:
            channel (str): Name of the input channel.

        Returns:
            np.ndarray: Array of average slopes, one per hypothesis.
        """
        # Calculate the evidence differences
        diffs = np.diff(self.data[channel], axis=1)

        # Count the number of non-NaN values
        valid_steps = np.sum(~np.isnan(diffs), axis=1).astype(np.float64)

        # Set valid steps to Nan to avoid dividing by zero
        valid_steps[valid_steps == 0] = np.nan

        # Return the average slope for each tracked hypothesis, ignoring Nan
        return np.nansum(diffs, axis=1) / valid_steps

    def remove_hyp(self, hyp_ids: npt.NDArray[np.int_], channel: str) -> None:
        """Removes specific hypotheses by index in the specified channel.

        Args:
            hyp_ids (List[int]): List of hypothesis indices to remove.
            channel (str): Name of the input channel.
        """
        mask = np.ones(self.total_size(channel), dtype=bool)
        mask[hyp_ids] = False
        self.data[channel] = self.data[channel][mask]
        self.age[channel] = self.age[channel][mask]

    def calculate_keep_and_remove_ids(
        self, num_keep: int, channel: str
    ) -> tuple[npt.NDArray[np.int_], npt.NDArray[np.int_]]:
        """Determines which hypotheses to keep and which to remove in a channel.

        Hypotheses with the lowest average slope are selected for removal.

        Args:
            num_keep (int): Requested number of hypotheses to retain.
            channel (str): Name of the input channel.

        Returns:
            Tuple[np.ndarray, np.ndarray]:
                - to_keep: Indices of hypotheses to retain.
                - to_remove: Indices of hypotheses to remove.

        Raises:
            ValueError: If the channel does not exist.
            ValueError: If the requested hypotheses to retain are more than available
                hypotheses.
        """
        if channel not in self.data:
            raise ValueError(f"Channel '{channel}' does not exist.")

        total_size = self.total_size(channel)
        if num_keep > total_size:
            raise ValueError(
                f"Cannot keep {num_keep} hypotheses; only {total_size} exist."
            )
        total_ids = np.arange(total_size)
        num_remove = total_size - num_keep

        # Retrieve valid slopes and sort them
        removable_mask = self.removable_indices_mask(channel)
        slopes = self._calculate_slopes(channel)
        removable_slopes = slopes[removable_mask]
        removable_ids = total_ids[removable_mask]
        sorted_indices = np.argsort(removable_slopes)

        # Calculate which ids to keep and which to remove
        to_remove = removable_ids[sorted_indices[:num_remove]]
        to_remove_mask = np.zeros(total_size, dtype=bool)
        to_remove_mask[to_remove] = True
        to_keep = total_ids[~to_remove_mask]
        return to_keep, to_remove


def evidence_update_threshold(
    evidence_threshold_config: float | str | None,
    x_percent_threshold: float | str,
    max_global_evidence: float,
    evidence_all_channels: np.ndarray,
) -> float | None:
    """Determine how much evidence a hypothesis should have to be updated.

    Args:
<<<<<<< HEAD
        evidence_threshold_config (float | str | None): The heuristic for deciding which
=======
        evidence_threshold_config: The heuristic for deciding which
>>>>>>> 7e57ee9d
            hypotheses should be updated.
        x_percent_threshold: The x_percent value to use for deciding
            on the `evidence_update_threshold` when the `x_percent_threshold` is
            used as a heuristic.
        max_global_evidence: Highest evidence of all hypotheses (i.e.,
            current mlh evidence),
        evidence_all_channels: Evidence values for all hypotheses.

    Returns:
        The evidence update threshold.

    Raises:
        InvalidEvidenceThresholdConfig: If `evidence_threshold_config` is
            not in the allowed values
    """
    # Return 0 for the threshold if there are no evidence scores
    if evidence_all_channels.size == 0:
        return 0.0

    if type(evidence_threshold_config) in [int, float]:
        return evidence_threshold_config
    elif evidence_threshold_config == "mean":
        return np.mean(evidence_all_channels)
    elif evidence_threshold_config == "median":
        return np.median(evidence_all_channels)
    elif isinstance(
        evidence_threshold_config, str
    ) and evidence_threshold_config.endswith("%"):
        percentage_str = evidence_threshold_config.strip("%")
        percentage = float(percentage_str)
        assert percentage >= 0 and percentage <= 100, (
            "Percentage must be between 0 and 100"
        )
        x_percent_of_max = max_global_evidence * (percentage / 100)
        return max_global_evidence - x_percent_of_max
    elif evidence_threshold_config == "x_percent_threshold":
        x_percent_of_max = max_global_evidence / 100 * x_percent_threshold
        return max_global_evidence - x_percent_of_max
    elif evidence_threshold_config == "all":
        return None
    else:
        raise InvalidEvidenceThresholdConfig(
            "evidence_threshold_config not in "
            "[int, float, '[int]%', 'mean', "
            "'median', 'all', 'x_percent_threshold', 'None']"
        )


class InvalidEvidenceThresholdConfig(ValueError):
    """Raised when the evidence update threshold is invalid."""

    pass<|MERGE_RESOLUTION|>--- conflicted
+++ resolved
@@ -442,11 +442,7 @@
     """Determine how much evidence a hypothesis should have to be updated.
 
     Args:
-<<<<<<< HEAD
-        evidence_threshold_config (float | str | None): The heuristic for deciding which
-=======
         evidence_threshold_config: The heuristic for deciding which
->>>>>>> 7e57ee9d
             hypotheses should be updated.
         x_percent_threshold: The x_percent value to use for deciding
             on the `evidence_update_threshold` when the `x_percent_threshold` is
