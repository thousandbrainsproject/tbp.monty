# Copyright 2025 Thousand Brains Project
# Copyright 2022-2024 Numenta Inc.
#
# Copyright may exist in Contributors' modifications
# and/or contributions to the work.
#
# Use of this source code is governed by the MIT
# license that can be found in the LICENSE file or at
# https://opensource.org/licenses/MIT.

from __future__ import annotations

import copy
import json
import os
from pathlib import Path

import torch
from omegaconf import DictConfig, OmegaConf, open_dict

from tbp.monty.frameworks.config_utils.make_env_interface_configs import (
    PredefinedObjectInitializer,
)
from tbp.monty.frameworks.loggers.monty_handlers import DetailedJSONHandler
from tbp.monty.frameworks.loggers.wandb_handlers import DetailedWandbMarkedObsHandler
from tbp.monty.frameworks.utils.dataclass_utils import config_to_dict


def recover_output_dir(config, config_name):
    """Update output directory based on how run.py modifies on the fly.

    Returns:
        output_dir: Path to output directory.
    """
<<<<<<< HEAD
    output_dir = Path(config["logging_config"]["output_dir"])
    if not config["logging_config"]["run_name"]:
        output_dir = output_dir / config_name
=======
    output_dir = config["logging"]["output_dir"]
    if not config["logging"]["run_name"]:
        output_dir = os.path.join(config["logging"]["output_dir"], config_name)
>>>>>>> 41b1f707

    return output_dir


def recover_run_name(config, config_name):
    if not config["logging"]["run_name"]:
        return config_name

    return config["logging"]["run_name"]


def recover_wandb_id(output_dir):
    # 0 is just go specify any epoch subdirectory; ids should all be the same
    config_file_name = Path(output_dir) / "0" / "config.pt"
    cfg = torch.load(config_file_name)
    config = config_to_dict(cfg)
    return config["logging"]["wandb_id"]


def create_eval_episode_hydra_cfg(
    parent_config: DictConfig, episode: int
) -> DictConfig:
    """Returns a new Hydra config that runs only that episode with detailed logging.

    This doesn't support the `update_run_dir` option that the function below does.
    """
    new_cfg = copy.deepcopy(parent_config)
    # Make an alias for the actual config to shorten how far we need to dig into
    # the object tree
    exp_cfg = new_cfg.test.config

    output_dir = exp_cfg.logging.output_dir
    # 1) Use a policy that uses exact actions from previous episode
    motor_system_cfg = exp_cfg.monty_config.motor_system_config
    motor_system_cfg.motor_system_args.policy_args.file_name = str(
        Path(output_dir)
        / "reproduce_episode_data"
        / f"eval_episode_{episode}_actions.jsonl"
    )
    # 2) Load object params from this episode into environment interface config
    object_params_file = (
        Path(output_dir)
        / "reproduce_episode_data"
        / f"eval_episode_{episode}_target.txt"
    )
    with open(object_params_file) as f:
        target_data = json.load(f)

    exp_cfg.eval_env_interface_args.object_names = [
        target_data["primary_target_object"]
    ]

    # Need to create the config that Hydra expects using fully qualified
    # class names instead of sticking the class instance on the config.
    def class_path(klass: type) -> str:
        """Returns the fully qualified class path for a class."""
        return f"{klass.__module__}.{klass.__name__}"

    def monty_class(klass: type) -> str:
        """Returns the ${monty.class:...} resolver expression for a class."""
        return f"${{monty.class:{class_path(klass)}}}"

    exp_cfg.eval_env_interface_args.object_init_sampler = {
        "_target_": class_path(PredefinedObjectInitializer),
        "positions": [target_data["primary_target_position"]],
        "rotations": [target_data["primary_target_rotation_euler"]],
        # FIXME: target_scale is a float, need an array of floats for this
    }
    # 3) Update logging config
    # We have to convert the handlers from the config into a format that will match
    # the values we can look things up with.
    # TODO: update handlers used here as more sophisticated ones get made
    monty_handlers = OmegaConf.to_object(exp_cfg.logging.monty_handlers)
    if DetailedJSONHandler not in monty_handlers:
        exp_cfg.logging.monty_handlers.append(monty_class(DetailedJSONHandler))
    wandb_handlers = OmegaConf.to_object(exp_cfg.logging.wandb_handlers)
    if DetailedWandbMarkedObsHandler not in wandb_handlers:
        exp_cfg.logging.wandb_handlers.append(
            monty_class(DetailedWandbMarkedObsHandler)
        )
    # Second, update the output directory, run_name, set resume to True
    new_output_dir = Path(output_dir) / f"eval_episode_{episode}_rerun"
    new_output_dir.mkdir(exist_ok=True)
    exp_cfg.logging.output_dir = str(new_output_dir)
    exp_cfg.logging.resume_wandb_run = True
    exp_cfg.logging.wandb_id = None
    exp_cfg.logging.monty_log_level = "DETAILED"
    # 4) Make sure this config is set to only run for one episode
    exp_cfg.n_eval_epochs = 1
    exp_cfg.do_train = False

    # We've been using exp_cfg for convenience to shorten how far we
    # need to dig into the object tree, but we want to return the top
    # of the new config.
    return new_cfg


def create_eval_episode_config(
    parent_config, parent_config_name, episode, update_run_dir=True
):
    """Generate a new config that runs only that episode with detailed logging.

    Inputs are the config for a previous experiment, and the episode we want to re-run.

    Args:
        parent_config: actual config used to run previous experiment
        parent_config_name: str key into configs with name of experiment to reproduce
        episode: int index of episode we want to reproduce
        update_run_dir: bool, update run directory or not based on of run.py modified

    Note:
        For now, assume we just care about re-running an eval episode

    Note:
        For now, assume env_interface_class is a subclass of
              `EnvironmentInterfacePerObject`

    Returns:
        Config for re-running the specified episode.
    """
    # Create config that loads latest checkpoint and reproduces an eval episode
    # 0) Get path to prev experiment data
    # 1) Setup policy
    # 2) Setup object config
    # 3) Update logging config
    # 4) Update run args; only do one epoch, one episode

    new_config = copy.deepcopy(config_to_dict(parent_config))

    # Determine parent output_dir, run_name, based on how run.py modifies on the fly
<<<<<<< HEAD
    output_dir = Path(new_config["logging_config"]["output_dir"])
    run_name = new_config["logging_config"]["run_name"]
=======
    output_dir = new_config["logging"]["output_dir"]
    run_name = new_config["logging"]["run_name"]
>>>>>>> 41b1f707
    wandb_id = None
    if update_run_dir:
        output_dir = recover_output_dir(new_config, parent_config_name)
        run_name = recover_run_name(new_config, parent_config_name)
        wandb_id = recover_wandb_id(output_dir)

    # 1) Use a policy that uses exact actions from previous episode
    motor_file = (
        output_dir / "reproduce_episode_data" / f"eval_episode_{episode}_actions.jsonl"
    )
    new_config["monty_config"]["motor_system_config"]["motor_system_args"][
        "policy_args"
    ]["file_name"] = motor_file

    # 2) Load object params from this episode into environment interface config
    object_params_file = (
        output_dir / "reproduce_episode_data" / f"eval_episode_{episode}_target.txt"
    )
    with open(object_params_file) as f:
        target_data = json.load(f)

    new_config["eval_env_interface_args"]["object_names"] = [
        target_data["primary_target_object"]
    ]
    new_config["eval_env_interface_args"]["object_init_sampler"] = (
        PredefinedObjectInitializer(
            positions=[target_data["primary_target_position"]],
            rotations=[target_data["primary_target_rotation_euler"]],
            # FIXME: target_scale is a float, need an array of floats for this
        )
    )

    # 3) Update logging config
    # First, make sure the detailed handlers are in there
    # TODO: update handlers used here as more sophisticated ones get made
    if DetailedJSONHandler not in new_config["logging"]["monty_handlers"]:
        new_config["logging"]["monty_handlers"].append(DetailedJSONHandler)
    if DetailedWandbMarkedObsHandler not in new_config["logging"]["wandb_handlers"]:
        new_config["logging"]["wandb_handlers"].append(DetailedWandbMarkedObsHandler)

    # Second, update the output directory, run_name, set resume to True
    new_output_dir = output_dir / f"eval_episode_{episode}_rerun"
    os.makedirs(new_output_dir, exist_ok=True)
    new_config["logging"]["output_dir"] = new_output_dir
    new_config["logging"]["run_name"] = run_name
    new_config["logging"]["resume_wandb_run"] = True
    new_config["logging"]["wandb_id"] = wandb_id
    new_config["logging"]["monty_log_level"] = "DETAILED"

    # 4) Make sure this config is set to only run for one episode
    new_config["experiment_args"]["n_eval_epochs"] = 1
    new_config["experiment_args"]["do_train"] = False

    return new_config


def create_eval_multiple_episodes_hydra_cfg(
    parent_config: DictConfig, episodes: list[int]
) -> DictConfig:
    """Returns a new Hydra config that runs only the episodes specified.

    This doesn't support the `update_run_dir` option that the function below does.
    """
    new_cfg = copy.deepcopy(parent_config)
    # Make an alias for the actual config to shorten how far we need to dig into
    # the object tree
    exp_cfg = new_cfg.test.config

    output_dir = exp_cfg.logging.output_dir

    # Add notes to indicate which episodes of the parent experiment were rerun.
    # This field might not exist to open the DictConfig up for adding keys
    with open_dict(new_cfg):
        exp_cfg.notes = {"rerun_episodes": episodes}

    # Update the output directory to be a "rerun" subdir
    new_output_dir = Path(output_dir) / "eval_rerun_episodes"
    new_output_dir.mkdir(exist_ok=True)
    exp_cfg.logging.output_dir = new_output_dir
    exp_cfg.logging.resume_wandb_run = False
    exp_cfg.logging.wandb_id = None
    exp_cfg.logging.monty_log_level = "DETAILED"

    # Turn training off; this feature is only intended for eval episodes
    exp_cfg.do_train = False
    exp_cfg.n_eval_epochs = 1

    # Add detailed handlers

    # Need to create the config that Hydra expects using fully qualified
    # class names instead of sticking the class instance on the config.
    def class_path(klass: type) -> str:
        """Returns the fully qualified class path for a class."""
        return f"{klass.__module__}.{klass.__name__}"

    def monty_class(klass: type) -> str:
        """Returns the ${monty.class:...} resolver expression for a class."""
        return f"${{monty.class:{class_path(klass)}}}"

    monty_handlers = OmegaConf.to_object(exp_cfg.logging.monty_handlers)
    if DetailedJSONHandler not in monty_handlers:
        exp_cfg.logging.monty_handlers.append(monty_class(DetailedJSONHandler))

    file_names_per_episode = {}
    target_objects = []
    target_positions = []
    target_rotations = []
    for episode_counter, episode in enumerate(episodes):
        # Get actions from this episode
        motor_file = (
            Path(output_dir)
            / "reproduce_episode_data"
            / f"eval_episode_{episode}_actions.jsonl"
        )

        # Get object params from this episode
        object_params_file = (
            Path(output_dir)
            / "reproduce_episode_data"
            / f"eval_episode_{episode}_target.txt"
        )
        with open(object_params_file) as f:
            target_data = json.load(f)

        # Update accumulators
        file_names_per_episode[episode_counter] = str(motor_file)
        target_objects.append(target_data["primary_target_object"])
        target_positions.append(target_data["primary_target_position"])
        target_rotations.append(target_data["primary_target_rotation_euler"])

    # Update config with episode-specific data
    exp_cfg.eval_env_interface_args.object_names = target_objects
    exp_cfg.eval_env_interface_args.object_init_sampler = {
        "_target_": class_path(PredefinedObjectInitializer),
        "positions": target_positions,
        "rotations": target_rotations,
        "change_every_episode": True,
    }
    motor_system_cfg = exp_cfg.monty_config.motor_system_config
    # This field might not exist to open the DictConfig up for adding keys
    with open_dict(new_cfg):
        motor_system_cfg.motor_system_args.policy_args.file_names_per_episode = (
            file_names_per_episode
        )

    return new_cfg


def create_eval_config_multiple_episodes(
    parent_config, parent_config_name, episodes, update_run_dir=True
):
    # NOTE: update_run_dir is assumed to be True, only added as an argument for
    # easier testing.
    new_config = copy.deepcopy(config_to_dict(parent_config))

    ###
    # General steps to update config that do not depend on specific episodes
    ###

    # Recover output dir based on how run.py modifies on the fly
<<<<<<< HEAD
    output_dir = Path(new_config["logging_config"]["output_dir"])
    run_name = new_config["logging_config"]["run_name"]
=======
    output_dir = new_config["logging"]["output_dir"]
    run_name = new_config["logging"]["run_name"]
>>>>>>> 41b1f707
    wandb_id = None
    if update_run_dir:
        output_dir = recover_output_dir(new_config, parent_config_name)
        run_name = recover_run_name(new_config, parent_config_name)
        wandb_id = recover_wandb_id(output_dir)

    # Add notes to indicate which episodes of the parent experiment were rerun
    notes = dict(rerun_episodes=episodes)
    if "notes" not in new_config:
        new_config["notes"] = notes
    else:
        new_config["notes"].update(notes)

    # Update the output directory to be a "rerun" subdir
    new_output_dir = output_dir / "eval_rerun_episodes"
    os.makedirs(new_output_dir, exist_ok=True)
    new_config["logging"]["output_dir"] = new_output_dir
    new_config["logging"]["run_name"] = run_name
    new_config["logging"]["resume_wandb_run"] = True
    new_config["logging"]["wandb_id"] = wandb_id
    new_config["logging"]["monty_log_level"] = "DETAILED"

    # Turn training off; this feature is only intended for eval episodes
    new_config["experiment_args"]["do_train"] = False
    new_config["experiment_args"]["n_eval_epochs"] = 1

    # Add detailed handlers
    if DetailedJSONHandler not in new_config["logging"]["monty_handlers"]:
        new_config["logging"]["monty_handlers"].append(DetailedJSONHandler)

    ###
    # Accumulate episode-specific data: actions and object params
    ###

    file_names_per_episode = {}
    target_objects = []
    target_positions = []
    target_rotations = []
    for episode_counter, episode in enumerate(episodes):
        # Get actions from this episode
        motor_file = (
            output_dir
            / "reproduce_episode_data"
            / f"eval_episode_{episode}_actions.jsonl"
        )

        # Get object params from this episode
        object_params_file = (
            output_dir / "reproduce_episode_data" / f"eval_episode_{episode}_target.txt"
        )
        with open(object_params_file) as f:
            target_data = json.load(f)

        # Update accumulators
        file_names_per_episode[episode_counter] = motor_file
        target_objects.append(target_data["primary_target_object"])
        target_positions.append(target_data["primary_target_position"])
        target_rotations.append(target_data["primary_target_rotation_euler"])

    # Update config with episode-specific data
    new_config["eval_env_interface_args"]["object_names"] = target_objects
    new_config["eval_env_interface_args"]["object_init_sampler"] = (
        PredefinedObjectInitializer(
            positions=target_positions,
            rotations=target_rotations,
            change_every_episode=True,
        )
    )
    new_config["monty_config"]["motor_system_config"]["motor_system_args"][
        "policy_args"
    ]["file_names_per_episode"] = file_names_per_episode

    return new_config<|MERGE_RESOLUTION|>--- conflicted
+++ resolved
@@ -32,15 +32,9 @@
     Returns:
         output_dir: Path to output directory.
     """
-<<<<<<< HEAD
-    output_dir = Path(config["logging_config"]["output_dir"])
-    if not config["logging_config"]["run_name"]:
+    output_dir = Path(config["logging"]["output_dir"])
+    if not config["logging"]["run_name"]:
         output_dir = output_dir / config_name
-=======
-    output_dir = config["logging"]["output_dir"]
-    if not config["logging"]["run_name"]:
-        output_dir = os.path.join(config["logging"]["output_dir"], config_name)
->>>>>>> 41b1f707
 
     return output_dir
 
@@ -171,13 +165,8 @@
     new_config = copy.deepcopy(config_to_dict(parent_config))
 
     # Determine parent output_dir, run_name, based on how run.py modifies on the fly
-<<<<<<< HEAD
-    output_dir = Path(new_config["logging_config"]["output_dir"])
-    run_name = new_config["logging_config"]["run_name"]
-=======
-    output_dir = new_config["logging"]["output_dir"]
+    output_dir = Path(new_config["logging"]["output_dir"])
     run_name = new_config["logging"]["run_name"]
->>>>>>> 41b1f707
     wandb_id = None
     if update_run_dir:
         output_dir = recover_output_dir(new_config, parent_config_name)
@@ -338,13 +327,8 @@
     ###
 
     # Recover output dir based on how run.py modifies on the fly
-<<<<<<< HEAD
-    output_dir = Path(new_config["logging_config"]["output_dir"])
-    run_name = new_config["logging_config"]["run_name"]
-=======
-    output_dir = new_config["logging"]["output_dir"]
+    output_dir = Path(new_config["logging"]["output_dir"])
     run_name = new_config["logging"]["run_name"]
->>>>>>> 41b1f707
     wandb_id = None
     if update_run_dir:
         output_dir = recover_output_dir(new_config, parent_config_name)
