--- conflicted
+++ resolved
@@ -104,19 +104,6 @@
         self.rotation_quat = rotation_quat if rotation_quat is not None else qt.one
         self.translation_distance = translation_distance
 
-<<<<<<< HEAD
-    def sample_look_down(self, agent_id: AgentID, _rng: RandomState) -> LookDown:
-        return LookDown(agent_id=agent_id, rotation_degrees=self.rotation_degrees)
-
-    def sample_look_up(self, agent_id: AgentID, _rng: RandomState) -> LookUp:
-        return LookUp(agent_id=agent_id, rotation_degrees=self.rotation_degrees)
-
-    def sample_move_forward(self, agent_id: AgentID, _rng: RandomState) -> MoveForward:
-        return MoveForward(agent_id=agent_id, distance=self.translation_distance)
-
-    def sample_move_tangentially(
-        self, agent_id: AgentID, _rng: RandomState
-=======
     def sample_look_down(self, agent_id: AgentID, rng: RandomState) -> LookDown:  # noqa: ARG002
         return LookDown(agent_id=agent_id, rotation_degrees=self.rotation_degrees)
 
@@ -130,7 +117,6 @@
         self,
         agent_id: AgentID,
         rng: RandomState,  # noqa: ARG002
->>>>>>> fbba80bb
     ) -> MoveTangentially:
         return MoveTangentially(
             agent_id=agent_id,
@@ -139,13 +125,9 @@
         )
 
     def sample_orient_horizontal(
-<<<<<<< HEAD
-        self, agent_id: AgentID, _rng: RandomState
-=======
-        self,
-        agent_id: AgentID,
-        rng: RandomState,  # noqa: ARG002
->>>>>>> fbba80bb
+        self,
+        agent_id: AgentID,
+        rng: RandomState,  # noqa: ARG002
     ) -> OrientHorizontal:
         return OrientHorizontal(
             agent_id=agent_id,
@@ -155,13 +137,9 @@
         )
 
     def sample_orient_vertical(
-<<<<<<< HEAD
-        self, agent_id: AgentID, _rng: RandomState
-=======
-        self,
-        agent_id: AgentID,
-        rng: RandomState,  # noqa: ARG002
->>>>>>> fbba80bb
+        self,
+        agent_id: AgentID,
+        rng: RandomState,  # noqa: ARG002
     ) -> OrientVertical:
         return OrientVertical(
             agent_id=agent_id,
@@ -171,73 +149,44 @@
         )
 
     def sample_set_agent_pitch(
-<<<<<<< HEAD
-        self, agent_id: AgentID, _rng: RandomState
-=======
-        self,
-        agent_id: AgentID,
-        rng: RandomState,  # noqa: ARG002
->>>>>>> fbba80bb
+        self,
+        agent_id: AgentID,
+        rng: RandomState,  # noqa: ARG002
     ) -> SetAgentPitch:
         return SetAgentPitch(agent_id=agent_id, pitch_degrees=self.absolute_degrees)
 
     def sample_set_agent_pose(
-<<<<<<< HEAD
-        self, agent_id: AgentID, _rng: RandomState
-=======
-        self,
-        agent_id: AgentID,
-        rng: RandomState,  # noqa: ARG002
->>>>>>> fbba80bb
+        self,
+        agent_id: AgentID,
+        rng: RandomState,  # noqa: ARG002
     ) -> SetAgentPose:
         return SetAgentPose(
             agent_id=agent_id, location=self.location, rotation_quat=self.rotation_quat
         )
 
     def sample_set_sensor_pitch(
-<<<<<<< HEAD
-        self, agent_id: AgentID, _rng: RandomState
-=======
-        self,
-        agent_id: AgentID,
-        rng: RandomState,  # noqa: ARG002
->>>>>>> fbba80bb
+        self,
+        agent_id: AgentID,
+        rng: RandomState,  # noqa: ARG002
     ) -> SetSensorPitch:
         return SetSensorPitch(agent_id=agent_id, pitch_degrees=self.absolute_degrees)
 
     def sample_set_sensor_pose(
-<<<<<<< HEAD
-        self, agent_id: AgentID, _rng: RandomState
-=======
-        self,
-        agent_id: AgentID,
-        rng: RandomState,  # noqa: ARG002
->>>>>>> fbba80bb
+        self,
+        agent_id: AgentID,
+        rng: RandomState,  # noqa: ARG002
     ) -> SetSensorPose:
         return SetSensorPose(
             agent_id=agent_id, location=self.location, rotation_quat=self.rotation_quat
         )
 
     def sample_set_sensor_rotation(
-<<<<<<< HEAD
-        self, agent_id: AgentID, _rng: RandomState
+        self,
+        agent_id: AgentID,
+        rng: RandomState,  # noqa: ARG002
     ) -> SetSensorRotation:
         return SetSensorRotation(agent_id=agent_id, rotation_quat=self.rotation_quat)
 
-    def sample_set_yaw(self, agent_id: AgentID, _rng: RandomState) -> SetYaw:
-        return SetYaw(agent_id=agent_id, rotation_degrees=self.absolute_degrees)
-
-    def sample_turn_left(self, agent_id: AgentID, _rng: RandomState) -> TurnLeft:
-        return TurnLeft(agent_id=agent_id, rotation_degrees=self.rotation_degrees)
-
-    def sample_turn_right(self, agent_id: AgentID, _rng: RandomState) -> TurnRight:
-=======
-        self,
-        agent_id: AgentID,
-        rng: RandomState,  # noqa: ARG002
-    ) -> SetSensorRotation:
-        return SetSensorRotation(agent_id=agent_id, rotation_quat=self.rotation_quat)
-
     def sample_set_yaw(self, agent_id: AgentID, rng: RandomState) -> SetYaw:  # noqa: ARG002
         return SetYaw(agent_id=agent_id, rotation_degrees=self.absolute_degrees)
 
@@ -245,7 +194,6 @@
         return TurnLeft(agent_id=agent_id, rotation_degrees=self.rotation_degrees)
 
     def sample_turn_right(self, agent_id: AgentID, rng: RandomState) -> TurnRight:  # noqa: ARG002
->>>>>>> fbba80bb
         return TurnRight(agent_id=agent_id, rotation_degrees=self.rotation_degrees)
 
 
