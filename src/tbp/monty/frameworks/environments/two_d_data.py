# Copyright 2025 Thousand Brains Project
# Copyright 2022-2024 Numenta Inc.
#
# Copyright may exist in Contributors' modifications
# and/or contributions to the work.
#
# Use of this source code is governed by the MIT
# license that can be found in the LICENSE file or at
# https://opensource.org/licenses/MIT.

import logging
import time
from typing import Sequence

import matplotlib.pyplot as plt
import numpy as np
import PIL
import quaternion as qt
from scipy.ndimage import gaussian_filter

from tbp.monty.frameworks.actions.actions import Action
from tbp.monty.frameworks.agents import AgentID
from tbp.monty.frameworks.environment_utils.transforms import DepthTo3DLocations
from tbp.monty.frameworks.environments.embodied_environment import (
    EmbodiedEnvironment,
    ObjectID,
)
from tbp.monty.frameworks.models.abstract_monty_classes import (
    AgentObservations,
    Modality,
    Observations,
    SensorObservations,
)
<<<<<<< HEAD
from tbp.monty.frameworks.models.motor_system_state import (
    AgentState,
    ProprioceptiveState,
    SensorState,
)
from tbp.monty.frameworks.sensors import SensorID
=======
from tbp.monty.path import monty_data_path
>>>>>>> 390563e7

logger = logging.getLogger(__name__)

__all__ = [
    "OmniglotEnvironment",
    "SaccadeOnImageEnvironment",
    "SaccadeOnImageFromStreamEnvironment",
]


class OmniglotEnvironment(EmbodiedEnvironment):
    """Environment for Omniglot dataset."""

    def __init__(self, patch_size=10, data_path=None):
        """Initialize environment.

        Args:
            patch_size: height and width of patch in pixels, defaults to 10
            data_path: path to the omniglot dataset. If None its set to
                ~/tbp/data/omniglot/python/
        """
        self.patch_size = patch_size
        # Letters are always presented upright
        self.rotation = qt.from_rotation_vector([np.pi / 2, 0.0, 0.0])
        self.step_num = 0
        self.state = 0
        self.data_path = monty_data_path(data_path, "omniglot/python")
        alphabet_path = self.data_path / "images_background"
        self.alphabet_names = [a.name for a in sorted(alphabet_path.glob("[!.]*"))]
        self.current_alphabet = self.alphabet_names[0]
        self.character_id = 1
        self.character_version = 1

        self.current_image, self.locations = self.load_new_character_data()
        # Just for compatibility. TODO: find cleaner way to do this.
        self._agents = [type("FakeAgent", (object,), {"action_space_type": "2d"})()]

    def add_object(self, *args, **kwargs) -> ObjectID:
        # TODO The NotImplementedError highlights an issue with the EmbodiedEnvironment
        #      interface and how the class hierarchy is defined and used.
        raise NotImplementedError("OmniglotEnvironment does not support adding objects")

    def step(self, actions: Sequence[Action]) -> Observations:
        """Retrieve the next observation.

        Since the omniglot dataset includes stroke information (the order in which
        the character was drawn as a list of x,y coordinates) we use that for movement.
        This means we start at the first x,y coordinate saved in the move path and then
        move in increments specified by amount through this list. Overall there are
        usually several hundred points (~200-400) but it varies between characters and
        versions.
        If the reach the end of a move path and the episode is not finished, we start
        from the beginning again. If len(move_path) % amount != 0 we will sample
        different points on the second pass.

        Args:
            actions: Not used at the moment since we just follow the draw path. However,
            we do use the rotation_degrees to determine the amount of pixels to move at
            each step.

        Returns:
            The observations.
        """
        obs = self._observation()

        for action in actions:
            amount = 1
            if hasattr(action, "rotation_degrees"):
                amount = max(action.rotation_degrees, 1)
            self.step_num += int(amount)
            obs = self._observation()

        return obs

    def _observation(self) -> Observations:
        query_loc = self.locations[self.step_num % self.max_steps]
        patch = self.get_image_patch(
            self.current_image,
            query_loc,
            self.patch_size,
        )
        depth = 1.2 - gaussian_filter(np.array(~patch, dtype=float), sigma=0.5)
        return Observations(
            {
                AgentID("agent_id_0"): AgentObservations(
                    {
                        SensorID("patch"): SensorObservations(
                            {
                                Modality("depth"): depth,
                                Modality("semantic"): np.array(~patch, dtype=int),
                                Modality("rgba"): np.stack(
                                    [depth, depth, depth], axis=2
                                ),
                            }
                        ),
                        SensorID("view_finder"): SensorObservations(
                            {
                                Modality("depth"): self.current_image,
                                Modality("semantic"): np.array(~patch, dtype=int),
                            }
                        ),
                    }
                )
            }
        )

    def get_state(self) -> ProprioceptiveState:
        loc = self.locations[self.step_num % self.max_steps]
        sensor_position = np.array([loc[0], loc[1], 0])
        return ProprioceptiveState(
            {
                AgentID("agent_id_0"): AgentState(
                    sensors={
                        SensorID("patch" + ".depth"): SensorState(
                            rotation=self.rotation,
                            position=sensor_position,
                        ),
                        SensorID("patch" + ".rgba"): SensorState(
                            rotation=self.rotation,
                            position=sensor_position,
                        ),
                    },
                    rotation=self.rotation,
                    position=np.array([0, 0, 0]),
                )
            }
        )

    def switch_to_object(self, alphabet_id, character_id, version_id):
        self.current_alphabet = self.alphabet_names[alphabet_id]
        self.character_id = character_id
        self.character_version = version_id
        self.current_image, self.locations = self.load_new_character_data()

    def remove_all_objects(self) -> None:
        # TODO The NotImplementedError highlights an issue with the EmbodiedEnvironment
        #      interface and how the class hierarchy is defined and used.
        raise NotImplementedError(
            "OmniglotEnvironment does not support removing all objects"
        )

    def reset(self) -> Observations:
        self.step_num = 0
        patch = self.get_image_patch(
            self.current_image, self.locations[self.step_num], self.patch_size
        )
        depth = 1.2 - gaussian_filter(np.array(~patch, dtype=float), sigma=0.5)
        return Observations(
            {
                AgentID("agent_id_0"): AgentObservations(
                    {
                        SensorID("patch"): SensorObservations(
                            {
                                Modality("depth"): depth,
                                Modality("semantic"): np.array(~patch, dtype=int),
                                Modality("rgba"): np.stack(
                                    [depth, depth, depth], axis=2
                                ),
                            }
                        ),
                        SensorID("view_finder"): SensorObservations(
                            {
                                Modality("depth"): self.current_image,
                                Modality("semantic"): np.array(~patch, dtype=int),
                            }
                        ),
                    }
                )
            }
        )

    def load_new_character_data(self):
        img_char_dir = (
            self.data_path
            / "images_background"
            / self.current_alphabet
            / f"character{self.character_id:02d}"
        )
        stroke_char_dir = (
            self.data_path
            / "strokes_background"
            / self.current_alphabet
            / f"character{self.character_id:02d}"
        )
        first_img_char_child = next(img_char_dir.iterdir()).name
        char_img_names = first_img_char_child.split("_")[0]
        char_stem = f"{char_img_names}_{self.character_version:02d}"
        img_file = img_char_dir / f"{char_stem}.png"
        current_image = load_img(img_file)
        move_path = load_motor(stroke_char_dir / f"{char_stem}.txt")
        logger.info(f"Finished loading new image from {img_file}")
        locations = self.motor_to_locations(move_path)
        maxloc = current_image.shape[0] - self.patch_size
        # Don't use locations at the border where patch doesn't fit anymore
        locs_in_range = np.where(
            (locations[:, 0] > self.patch_size)
            & (locations[:, 1] > self.patch_size)
            & (locations[:, 0] < maxloc)
            & (locations[:, 1] < maxloc)
        )
        locations = locations[locs_in_range]
        self.max_steps = len(locations) - 1
        return current_image, locations

    def get_image_patch(self, img, loc, patch_size):
        loc = np.array(loc, dtype=int)
        startx = loc[1] - patch_size // 2
        stopx = loc[1] + patch_size // 2
        starty = loc[0] - patch_size // 2
        stopy = loc[0] + patch_size // 2
        return img[startx:stopx, starty:stopy]

    def motor_to_locations(self, motor):
        motor = [d[:, 0:2] for d in motor]
        motor = [space_motor_to_img(d) for d in motor]
        locations = np.zeros(2)
        for stroke in motor:
            locations = np.vstack([locations, stroke])
        return locations[1:]

    def close(self) -> None:
        self._current_state = None


class SaccadeOnImageEnvironment(EmbodiedEnvironment):
    """Environment for moving over a 2D image with depth channel.

    Images should be stored in .png format for rgb and .data format for depth.
    """

    def __init__(self, patch_size=64, data_path=None):
        """Initialize environment.

        Args:
            patch_size: height and width of patch in pixels, defaults to 64
            data_path: path to the image dataset. If None its set to
                ~/tbp/data/worldimages/labeled_scenes/
        """
        self.patch_size = patch_size
        # Images are always presented upright so patch and agent rotation is always
        # the same. Since we don't use this, value doesn't matter much.
        self.rotation = qt.from_rotation_vector([np.pi / 2, 0.0, 0.0])
        self.state = 0
        self.data_path = monty_data_path(data_path, "worldimages/labeled_scenes")
        self.scene_names = [a.name for a in sorted(self.data_path.glob("[!.]*"))]
        self.current_scene = self.scene_names[0]
        self.scene_version = 0

        (
            self.current_depth_image,
            self.current_rgb_image,
            self.current_loc,
        ) = self.load_new_scene_data()
        self.move_area = self.get_move_area()

        # Get 3D scene point cloud array from depth image
        (
            self.current_scene_point_cloud,
            self.current_sf_scene_point_cloud,
        ) = self.get_3d_scene_point_cloud()

        # Just for compatibility. TODO: find cleaner way to do this.
        self._agents = [
            type(
                "FakeAgent",
                (object,),
                {"action_space_type": "distant_agent_no_translation"},
            )()
        ]

        # Instantiate once and reuse when checking action name in step()
        # TODO Use 2D-specific actions instead of overloading? Habitat actions
        self._valid_actions = ["look_up", "look_down", "turn_left", "turn_right"]

    def add_object(self, *args, **kwargs) -> ObjectID:
        # TODO The NotImplementedError highlights an issue with the EmbodiedEnvironment
        #      interface and how the class hierarchy is defined and used.
        raise NotImplementedError(
            "SaccadeOnImageEnvironment does not support adding objects"
        )

    def step(self, actions: Sequence[Action]) -> Observations:
        """Retrieve the next observation.

        Args:
            actions: moving up, down, left or right from current location.

        Returns:
            The observation.
        """
        obs = self._observation()

        for action in actions:
            if action.name in self._valid_actions:
                amount = action.rotation_degrees
            else:
                amount = 0

            if np.abs(amount) < 1:
                amount = 1
            # Make sure amount is int since we are moving using pixel indices
            amount = int(amount)
            self.current_loc = self.get_next_loc(action.name, amount)
            obs = self._observation()

        return obs

    def _observation(self) -> Observations:
        (
            depth_patch,
            rgb_patch,
            depth3d_patch,
            sensor_frame_patch,
        ) = self.get_image_patch(self.current_loc)
        return Observations(
            {
                AgentID("agent_id_0"): AgentObservations(
                    {
                        SensorID("patch"): SensorObservations(
                            {
                                Modality("depth"): depth_patch,
                                Modality("rgba"): rgb_patch,
                                Modality("semantic_3d"): depth3d_patch,
                                Modality("sensor_frame_data"): sensor_frame_patch,
                                Modality("world_camera"): self.world_camera,
                                Modality(
                                    "pixel_loc"
                                ): self.current_loc,  # Save pixel loc for plotting
                            }
                        ),
                        SensorID("view_finder"): SensorObservations(
                            {
                                Modality("depth"): self.current_depth_image,
                                Modality("rgba"): self.current_rgb_image,
                            }
                        ),
                    }
                )
            }
        )

    def get_state(self) -> ProprioceptiveState:
        loc = self.current_loc
        # Provide LM w/ sensor position in 3D, body-centric coordinates
        # instead of pixel indices
        sensor_position = self.get_3d_coordinates_from_pixel_indices(loc[:2])

        # NOTE: This is super hacky and only works for 1 agent with 1 sensor
        return ProprioceptiveState(
            {
                AgentID("agent_id_0"): AgentState(
                    sensors={
                        SensorID("patch" + ".depth"): SensorState(
                            rotation=self.rotation, position=sensor_position
                        ),
                        SensorID("patch" + ".rgba"): SensorState(
                            rotation=self.rotation, position=sensor_position
                        ),
                    },
                    rotation=self.rotation,
                    position=np.array([0, 0, 0]),
                )
            }
        )

    def switch_to_object(self, scene_id, scene_version_id):
        """Load new image to be used as environment."""
        self.current_scene = self.scene_names[scene_id]
        self.scene_version = scene_version_id
        (
            self.current_depth_image,
            self.current_rgb_image,
            self.current_loc,
        ) = self.load_new_scene_data()

        # Get 3D scene point cloud array from depth image
        (
            self.current_scene_point_cloud,
            self.current_sf_scene_point_cloud,
        ) = self.get_3d_scene_point_cloud()

    def remove_all_objects(self) -> None:
        # TODO The NotImplementedError highlights an issue with the EmbodiedEnvironment
        #      interface and how the class hierarchy is defined and used.
        raise NotImplementedError(
            "SaccadeOnImageEnvironment does not support removing all objects"
        )

    def reset(self) -> Observations:
        """Reset environment and extract image patch.

        TODO: clean up. Do we need this? No reset required in this env interface, maybe
        indicate this better here.

        Returns:
            The observation from the image patch.
        """
        (
            depth_patch,
            rgb_patch,
            depth3d_patch,
            sensor_frame_patch,
        ) = self.get_image_patch(
            self.current_loc,
        )
        return Observations(
            {
                AgentID("agent_id_0"): AgentObservations(
                    {
                        SensorID("patch"): SensorObservations(
                            {
                                Modality("depth"): depth_patch,
                                Modality("rgba"): rgb_patch,
                                Modality("semantic_3d"): depth3d_patch,
                                Modality("sensor_frame_data"): sensor_frame_patch,
                                Modality("world_camera"): self.world_camera,
                                Modality("pixel_loc"): np.array(self.current_loc),
                            }
                        ),
                        SensorID("view_finder"): SensorObservations(
                            {
                                Modality("depth"): self.current_depth_image,
                                Modality("rgba"): self.current_rgb_image,
                            }
                        ),
                    }
                )
            }
        )

    def load_new_scene_data(self):
        """Load depth and rgb data for next scene environment.

        Returns:
            current_depth_image: The depth image.
            current_rgb_image: The rgb image.
            start_location: The start location.
        """
        # Set data paths
        current_depth_path = (
            self.data_path
            / f"{self.current_scene}"
            / f"depth_{self.scene_version}.data"
        )
        current_rgb_path = (
            self.data_path / f"{self.current_scene}" / f"rgb_{self.scene_version}.png"
        )
        # Load & process data
        current_rgb_image = self.load_rgb_data(current_rgb_path)
        height, width, _ = current_rgb_image.shape
        current_depth_image = self.load_depth_data(current_depth_path, height, width)
        current_depth_image = self.process_depth_data(current_depth_image)
        # set start location to center of image
        # TODO: find object if not in center
        obs_shape = current_depth_image.shape
        start_location = [obs_shape[0] // 2, obs_shape[1] // 2]
        return current_depth_image, current_rgb_image, start_location

    def load_depth_data(self, depth_path, height, width):
        """Load depth image from .data file.

        Returns:
            The depth image.
        """
        return np.fromfile(depth_path, np.float32).reshape(height, width)

    def process_depth_data(self, depth):
        """Process depth data by reshaping, clipping and flipping.

        Returns:
            The processed depth image.
        """
        # Set nan values to 10m
        depth[np.isnan(depth)] = 10

        depth_clipped = depth.copy()
        # Anything thats further away than 40cm is clipped
        # TODO: make this a hyperparameter?
        depth_clipped[depth > 0.4] = 10
        # flipping image makes visualization more intuitive. If we want to have this
        # in here we also have to comment in the flipping in the rgb image and probably
        # flip left-right. It may be better to flip the image in the app, depending on
        # sensor orientation (TODO).
        return depth_clipped  # np.flipud(depth_clipped)

    def load_rgb_data(self, rgb_path):
        """Load RGB image and put into np array.

        Returns:
            The rgb image.
        """
        return np.array(
            PIL.Image.open(rgb_path)  # .transpose(PIL.Image.FLIP_TOP_BOTTOM)
        )

    def get_3d_scene_point_cloud(self):
        """Turn 2D depth image into 3D pointcloud using DepthTo3DLocations.

        This point cloud is used to estimate the sensor displacement in 3D space
        between two subsequent steps. Without this we get displacements in pixel
        space which does not work with our 3D models.

        Returns:
            current_scene_point_cloud: The 3D scene point cloud.
            current_sf_scene_point_cloud: The 3D scene point cloud in sensor frame.
        """
        agent_id = AgentID("agent_01")
        sensor_id = SensorID("patch_01")
        obs = Observations(
            {
                agent_id: AgentObservations(
                    {
                        sensor_id: SensorObservations(
                            {Modality("depth"): self.current_depth_image}
                        )
                    }
                )
            }
<<<<<<< HEAD
        )
        rotation = qt.from_rotation_vector([np.pi / 2, 0.0, 0.0])
        state = ProprioceptiveState(
            {
                agent_id: AgentState(
                    sensors={
                        SensorID(sensor_id + ".depth"): SensorState(
                            rotation=rotation,
                            position=np.array([0, 0, 0]),
                        )
                    },
                    rotation=rotation,
                    position=np.array([0, 0, 0]),
                )
            }
        )
=======
        }

        # Apply gaussian smoothing transform to depth image
        # Uncomment line below and add import, if needed
        # transform = GaussianSmoothing(agent_id=agent_id, sigma=2, kernel_width=3)
        # obs = transform.call(obs)
>>>>>>> 390563e7

        transform = DepthTo3DLocations(
            agent_id=agent_id,
            sensor_ids=[sensor_id],
            resolutions=[self.current_depth_image.shape],
            world_coord=True,
            zooms=1,
            # hfov of iPad front camera from
            # https://developer.apple.com/library/archive/documentation/DeviceInformation/Reference/iOSDeviceCompatibility/Cameras/Cameras.html
            # TODO: determine dynamically from which device is sending data
            hfov=54.201,
            get_all_points=True,
            use_semantic_sensor=False,
            depth_clip_sensors=[0],
            clip_value=1.1,
        )
        obs_3d = transform.call(obs, state=state)
        current_scene_point_cloud = obs_3d[agent_id][sensor_id]["semantic_3d"]
        image_shape = self.current_depth_image.shape
        current_scene_point_cloud = current_scene_point_cloud.reshape(
            (image_shape[0], image_shape[1], 4)
        )
        current_sf_scene_point_cloud = obs_3d[agent_id][sensor_id]["sensor_frame_data"]
        current_sf_scene_point_cloud = current_sf_scene_point_cloud.reshape(
            (image_shape[0], image_shape[1], 4)
        )
        self.world_camera = obs_3d[agent_id][sensor_id]["world_camera"]
        return current_scene_point_cloud, current_sf_scene_point_cloud

    def get_3d_coordinates_from_pixel_indices(self, pixel_idx):
        """Retrieve 3D coordinates of a pixel.

        Returns:
            The 3D coordinates of the pixel.
        """
        [i, j] = pixel_idx
        return np.array(self.current_scene_point_cloud[i, j, :3])

    def get_move_area(self):
        """Calculate area in which patch can move on the image.

        Returns:
            The move area.
        """
        obs_shape = self.current_depth_image.shape
        half_patch_size = self.patch_size // 2 + 1
        return np.array(
            [
                [half_patch_size, obs_shape[0] - half_patch_size],
                [half_patch_size, obs_shape[1] - half_patch_size],
            ]
        )

    def get_next_loc(self, action_name, amount):
        """Calculate next location in pixel space given the current action.

        Returns:
            The next location in pixel space.
        """
        new_loc = np.array(self.current_loc)
        if action_name == "look_up":
            new_loc[0] -= amount
        elif action_name == "look_down":
            new_loc[0] += amount
        elif action_name == "turn_left":
            new_loc[1] -= amount
        elif action_name == "turn_right":
            new_loc[1] += amount
        else:
            logger.error(f"{action_name} is not a valid action, not moving.")
        # Make sure location stays within move area
        if new_loc[0] < self.move_area[0][0]:
            new_loc[0] = self.move_area[0][0]
        elif new_loc[0] > self.move_area[0][1]:
            new_loc[0] = self.move_area[0][1]
        if new_loc[1] < self.move_area[1][0]:
            new_loc[1] = self.move_area[1][0]
        elif new_loc[1] > self.move_area[1][1]:
            new_loc[1] = self.move_area[1][1]
        return new_loc

    def get_image_patch(self, loc):
        """Extract 2D image patch from a location in pixel space.

        Returns:
            depth_patch: The depth patch.
            rgb_patch: The rgb patch.
            depth3d_patch: The depth3d patch.
            sensor_frame_patch: The sensor frame patch.
        """
        loc = np.array(loc, dtype=int)
        x_start = loc[0] - self.patch_size // 2
        x_stop = loc[0] + self.patch_size // 2
        y_start = loc[1] - self.patch_size // 2
        y_stop = loc[1] + self.patch_size // 2
        depth_patch = self.current_depth_image[x_start:x_stop, y_start:y_stop]
        rgb_patch = self.current_rgb_image[x_start:x_stop, y_start:y_stop]
        depth3d_patch = self.current_scene_point_cloud[x_start:x_stop, y_start:y_stop]
        depth_shape = depth3d_patch.shape
        depth3d_patch = depth3d_patch.reshape(
            (depth_shape[0] * depth_shape[1], depth_shape[2])
        )
        sensor_frame_patch = self.current_sf_scene_point_cloud[
            x_start:x_stop, y_start:y_stop
        ]
        sensor_frame_patch = sensor_frame_patch.reshape(
            (depth_shape[0] * depth_shape[1], depth_shape[2])
        )

        assert (
            depth_patch.shape[0] * depth_patch.shape[1]
            == self.patch_size * self.patch_size
        ), f"Didn't extract a patch of size {self.patch_size}"
        return depth_patch, rgb_patch, depth3d_patch, sensor_frame_patch

    def close(self) -> None:
        self._current_state = None


class SaccadeOnImageFromStreamEnvironment(SaccadeOnImageEnvironment):
    """Environment for moving over a 2D streamed image with depth channel."""

    def __init__(self, patch_size=64, data_path=None):
        """Initialize environment.

        Args:
            patch_size: height and width of patch in pixels, defaults to 64
            data_path: path to the image dataset. If None its set to
                ~/tbp/data/worldimages/world_data_stream/
        """
        # TODO: use super() to avoid repeating lines of code
        self.patch_size = patch_size
        # Letters are always presented upright
        self.rotation = qt.from_rotation_vector([np.pi / 2, 0.0, 0.0])
        self.state = 0
        self.data_path = monty_data_path(data_path, "worldimages/world_data_stream")
        self.scene_names = [a.name for a in sorted(self.data_path.glob("[!.]*"))]
        self.current_scene = 0

        (
            self.current_depth_image,
            self.current_rgb_image,
            self.current_loc,
        ) = self.load_new_scene_data()
        self.move_area = self.get_move_area()

        # Get 3D scene point cloud array from depth image (in world rf and sensor rf)
        (
            self.current_scene_point_cloud,
            self.current_sf_scene_point_cloud,
        ) = self.get_3d_scene_point_cloud()

        # Just for compatibility. TODO: find cleaner way to do this.
        self._agents = [
            type(
                "FakeAgent",
                (object,),
                {"action_space_type": "distant_agent_no_translation"},
            )()
        ]

        # Instantiate once and reuse when checking action name in step()
        # TODO Use 2D-specific actions instead of overloading? Habitat actions
        # TODO Fix how inheritance is used here. We duplicate the below code because we
        #      don't call super().__init__ while inheriting
        self._valid_actions = ["look_up", "look_down", "turn_left", "turn_right"]

    def switch_to_scene(self, scene_id):
        self.current_scene = scene_id
        (
            self.current_depth_image,
            self.current_rgb_image,
            self.current_loc,
        ) = self.load_new_scene_data()

        # Get 3D scene point cloud array from depth image
        (
            self.current_scene_point_cloud,
            self.current_sf_scene_point_cloud,
        ) = self.get_3d_scene_point_cloud()

    def load_new_scene_data(self):
        current_depth_path = self.data_path / f"depth_{self.current_scene}.data"
        current_rgb_path = self.data_path / f"rgb_{self.current_scene}.png"
        # Load rgb image
        wait_count = 0
        while not current_rgb_path.exists():
            if wait_count % 10 == 0:
                # Print every 10 seconds
                print("Waiting for new RGBD data...")
            time.sleep(1)
            wait_count += 1

        load_succeeded = False
        while not load_succeeded:
            try:
                current_rgb_image = self.load_rgb_data(current_rgb_path)
                load_succeeded = True
            except PIL.UnidentifiedImageError:
                print("waiting for rgb file to finish streaming")
                time.sleep(1)
        height, width, _ = current_rgb_image.shape

        # Load depth image
        while not current_depth_path.exists():
            print(f"Waiting for new depth data. Looking for {current_depth_path}")
            time.sleep(1)
        load_succeeded = False
        while not load_succeeded:
            try:
                current_depth_image = self.load_depth_data(
                    current_depth_path, height, width
                )
                load_succeeded = True
            except ValueError:
                print("waiting for depth file to finish streaming")
                time.sleep(1)
        current_depth_image = self.process_depth_data(current_depth_image)

        # set start location to center of image
        # TODO: find object if not in center
        start_location = [height // 2, width // 2]
        return current_depth_image, current_rgb_image, start_location


# Functions from omniglot/python.demo.py
# TODO: integrate better and maybe rewrite
def load_img(fn):
    img = plt.imread(fn)
    return np.array(img, dtype=bool)


def load_motor(fn):
    motor = []
    with fn.open() as fid:
        lines = fid.readlines()
    lines = [line.strip() for line in lines]
    for myline in lines:
        if myline == "START":  # beginning of character
            stk = []
        elif myline == "BREAK":  # break between strokes
            stk = np.array(stk)
            motor.append(stk)  # add to list of strokes
            stk = []
        else:
            arr = np.fromstring(myline, dtype=float, sep=",")
            stk.append(arr)
    return motor


def space_motor_to_img(pt):
    pt[:, 1] = -pt[:, 1]
    return pt<|MERGE_RESOLUTION|>--- conflicted
+++ resolved
@@ -31,16 +31,13 @@
     Observations,
     SensorObservations,
 )
-<<<<<<< HEAD
 from tbp.monty.frameworks.models.motor_system_state import (
     AgentState,
     ProprioceptiveState,
     SensorState,
 )
 from tbp.monty.frameworks.sensors import SensorID
-=======
 from tbp.monty.path import monty_data_path
->>>>>>> 390563e7
 
 logger = logging.getLogger(__name__)
 
@@ -559,7 +556,6 @@
                     }
                 )
             }
-<<<<<<< HEAD
         )
         rotation = qt.from_rotation_vector([np.pi / 2, 0.0, 0.0])
         state = ProprioceptiveState(
@@ -576,14 +572,11 @@
                 )
             }
         )
-=======
-        }
 
         # Apply gaussian smoothing transform to depth image
         # Uncomment line below and add import, if needed
         # transform = GaussianSmoothing(agent_id=agent_id, sigma=2, kernel_width=3)
         # obs = transform.call(obs)
->>>>>>> 390563e7
 
         transform = DepthTo3DLocations(
             agent_id=agent_id,
