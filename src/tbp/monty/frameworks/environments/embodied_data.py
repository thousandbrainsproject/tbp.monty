--- conflicted
+++ resolved
@@ -141,14 +141,10 @@
             observation = self.apply_transform(self.transform, observation, state)
         return observation, state
 
-<<<<<<< HEAD
     def apply_transform(
         self, transform, observation: Observations, state: ProprioceptiveState
     ) -> Observations:
-=======
-    def apply_transform(self, transform, observation, state):
         ctx = TransformContext(rng=self.rng, state=state)
->>>>>>> 390563e7
         if isinstance(transform, Iterable):
             for t in transform:
                 observation = t(observation, ctx)
