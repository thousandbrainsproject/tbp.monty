--- conflicted
+++ resolved
@@ -79,11 +79,7 @@
 
         result = find_markdown_files(self.temp_dir)
 
-<<<<<<< HEAD
-        result_basenames = [os.path.basename(path) for path in result]
-=======
         result_basenames = [Path(path).name for path in result]
->>>>>>> 68186919
 
         self.assertIn("readme.md", result_basenames)
         self.assertIn("guide.md", result_basenames)
