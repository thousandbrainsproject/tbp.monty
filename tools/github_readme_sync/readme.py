--- conflicted
+++ resolved
@@ -283,35 +283,6 @@
 
             # Split image source and fragment
             src_parts = image_src.split("#")
-<<<<<<< HEAD
-            clean_src = src_parts[0]
-            style = "border-radius: 8px;"
-
-            # Parse and sanitize style parameters from fragment
-            if len(src_parts) > 1:
-                try:
-                    params = parse_qs(src_parts[1])
-                    safe_styles = []
-                    for key, values in params.items():
-                        if re.match(r"^[\w\-%]+$", key) and re.match(
-                            r"^[\w\-\%px]+$", values[0]
-                        ):
-                            safe_styles.append(f"{key}: {values[0]}")
-                    if safe_styles:
-                        style = f"{style} " + "; ".join(safe_styles)
-                except (ValueError, ImportError):
-                    # If parsing fails, just use default style
-                    pass
-
-            if alt_text:
-                return (
-                    f'<figure><img src="{clean_src}" align="center"'
-                    f' style="{style}" />'
-                    f"<figcaption>{alt_text}</figcaption></figure>"
-                )
-            else:
-                return (
-=======
             clean_src = nh3.clean(src_parts[0])
             style = "border-radius: 8px;"
 
@@ -342,7 +313,6 @@
                 )
             else:
                 unsafe_html = (
->>>>>>> d4256edb
                     f'<figure><img src="{clean_src}" align="center"'
                     f' style="{style}" /></figure>'
                 )
