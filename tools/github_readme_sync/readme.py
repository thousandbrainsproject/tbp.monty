--- conflicted
+++ resolved
@@ -314,13 +314,9 @@
         body = self.correct_file_locations(body)
         body = self.convert_note_tags(body)
         body = self.parse_images(body)
-<<<<<<< HEAD
         body = self.convert_cloudinary_videos(body)
         body = self.convert_youtube_videos(body)
         return body
-=======
-        return self.convert_cloudinary_videos(body)
->>>>>>> 0d8eb9f1
 
     def sanitize_html(self, body: str) -> str:
         allowed_attributes = deepcopy(nh3.ALLOWED_ATTRIBUTES)
