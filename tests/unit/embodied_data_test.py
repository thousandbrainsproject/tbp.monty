--- conflicted
+++ resolved
@@ -14,11 +14,8 @@
 
 import hydra
 import numpy as np
-<<<<<<< HEAD
 import numpy.typing as npt
-=======
 from omegaconf import OmegaConf
->>>>>>> e59d82da
 from typing_extensions import override
 
 from tbp.monty.frameworks.agents import AgentID
