# Copyright 2025 Thousand Brains Project
#
# Copyright may exist in Contributors' modifications
# and/or contributions to the work.
#
# Use of this source code is governed by the MIT
# license that can be found in the LICENSE file or at
# https://opensource.org/licenses/MIT.

<<<<<<< HEAD
import copy
import shutil
import tempfile
import unittest
from pathlib import Path
from pprint import pprint

import numpy as np
import pandas as pd
=======
>>>>>>> 41b1f707
import pytest

pytest.importorskip(
    "habitat_sim",
    reason="Habitat Sim optional dependency not installed.",
)

import os
import shutil
import tempfile
import unittest
from pathlib import Path

import hydra
import pandas as pd

from tbp.monty.frameworks.models.object_model import GridObjectModel
from tbp.monty.frameworks.utils.logging_utils import (
    load_models_from_dir,
)
from tests.unit.resources.unit_test_utils import BaseGraphTest


class HierarchyTest(BaseGraphTest):
    def setUp(self):
        """Code that gets executed before every test."""
        super().setUp()

<<<<<<< HEAD
        self.output_dir = Path(tempfile.mkdtemp())

        base = dict(
            experiment_class=MontyObjectRecognitionExperiment,
            experiment_args=ExperimentArgs(
                max_train_steps=30, max_eval_steps=30, max_total_steps=60
            ),
            logging_config=LoggingConfig(output_dir=self.output_dir),
            monty_config=PatchAndViewMontyConfig(
                monty_args=MontyArgs(num_exploratory_steps=20)
            ),
            env_interface_config=PatchViewFinderMountHabitatEnvInterfaceConfig(
                env_init_args=EnvInitArgsPatchViewMount(data_path=None).__dict__,
            ),
            train_env_interface_class=ED.InformedEnvironmentInterface,
            train_env_interface_args=EnvironmentInterfacePerObjectTrainArgs(
                object_names=["capsule3DSolid", "cubeSolid"],
                object_init_sampler=PredefinedObjectInitializer(),
            ),
            eval_env_interface_class=ED.InformedEnvironmentInterface,
            eval_env_interface_args=EnvironmentInterfacePerObjectEvalArgs(
                object_names=["capsule3DSolid"],
                object_init_sampler=PredefinedObjectInitializer(),
            ),
        )

        two_stacked_lms_config = dict(
            learning_module_0=dict(
                learning_module_class=EvidenceGraphLM,
                learning_module_args=dict(
                    max_match_distance=0.001,
                    tolerances={
                        "patch_0": {
                            "hsv": np.array([0.1, 1, 1]),
                            "principal_curvatures_log": np.ones(2),
                        }
                    },
                    feature_weights={},
                    max_graph_size=0.2,
                    num_model_voxels_per_dim=50,
                    max_nodes_per_graph=50,
                ),
            ),
            learning_module_1=dict(
                learning_module_class=EvidenceGraphLM,
                learning_module_args=dict(
                    max_match_distance=0.001,
                    tolerances={
                        "patch_1": {
                            "hsv": np.array([0.1, 1, 1]),
                            "principal_curvatures_log": np.ones(2),
                        },
                        # object Id currently is an int representation of the strings
                        # in the object label so we keep this tolerance high. This is
                        # just until we have added a way to encode object ID with some
                        # real similarity measure.
                        "learning_module_0": {"object_id": 1},
                    },
                    feature_weights={"learning_module_0": {"object_id": 1}},
                    max_graph_size=0.3,
                    num_model_voxels_per_dim=50,
                    max_nodes_per_graph=50,
                ),
            ),
        )

        two_lms_heterarchy_config = copy.deepcopy(base)
        two_lms_heterarchy_config.update(
            experiment_args=ExperimentArgs(
                max_train_steps=30,
                max_eval_steps=30,
                max_total_steps=60,
                min_lms_match=2,
            ),
            monty_config=TwoLMStackedMontyConfig(
                monty_args=MontyArgs(num_exploratory_steps=100, min_train_steps=3),
                learning_module_configs=two_stacked_lms_config,
            ),
            env_interface_config=TwoLMStackedDistantMountHabitatEnvInterfaceConfig(
                env_init_args=EnvInitArgsTwoLMDistantStackedMount(
                    data_path=None
                ).__dict__,
            ),
        )

        two_stacked_constrained_lms_config = dict(
            learning_module_0=dict(
                learning_module_class=EvidenceGraphLM,
                learning_module_args=dict(
                    max_match_distance=0.001,
                    tolerances={
                        "patch_0": {
                            "hsv": np.array([0.1, 1, 1]),
                            "principal_curvatures_log": np.ones(2),
                        }
                    },
                    feature_weights={},
                    max_graph_size=0.3,
                    num_model_voxels_per_dim=200,
                    max_nodes_per_graph=2000,
                    object_evidence_threshold=20,
                ),
            ),
            learning_module_1=dict(
                learning_module_class=EvidenceGraphLM,
                learning_module_args=dict(
                    max_match_distance=0.001,
                    tolerances={
                        "patch_1": {
                            "hsv": np.array([0.1, 1, 1]),
                            "principal_curvatures_log": np.ones(2),
                        },
                        "learning_module_0": {"object_id": 1},
                    },
                    feature_weights={"learning_module_0": {"object_id": 1}},
                    max_graph_size=0.4,
                    num_model_voxels_per_dim=200,
                    max_nodes_per_graph=2000,
                ),
            ),
        )

        two_stacked_constrained_config = copy.deepcopy(base)
        two_stacked_constrained_config.update(
            experiment_args=SupervisedPretrainingExperimentArgs(
                max_train_steps=30,
                max_eval_steps=30,
                max_total_steps=60,
            ),
            logging_config=PretrainLoggingConfig(
                output_dir=self.output_dir,
                python_log_level="INFO",
            ),
            experiment_class=MontySupervisedObjectPretrainingExperiment,
            monty_config=TwoLMStackedMontyConfig(
                monty_args=MontyArgs(num_exploratory_steps=50),
                learning_module_configs=two_stacked_constrained_lms_config,
            ),
            env_interface_config=TwoLMStackedDistantMountHabitatEnvInterfaceConfig(
                env_init_args=EnvInitArgsTwoLMDistantStackedMount(
                    data_path=None,
                ).__dict__,
            ),
        )

        two_stacked_semisupervised_lms_config = copy.deepcopy(
            two_stacked_constrained_config
        )
        two_stacked_semisupervised_lms_config.update(
            experiment_args=SupervisedPretrainingExperimentArgs(
                supervised_lm_ids=["learning_module_1"],
                min_lms_match=2,
                model_name_or_path=self.output_dir / "pretrained",
            ),
            monty_config=TwoLMStackedMontyConfig(
                # set min_train_steps to 200 to send more observations to LM_1 after
                # LM_0 has recognized the object.
                monty_args=MontyArgs(min_train_steps=200, num_exploratory_steps=0),
                learning_module_configs=two_stacked_constrained_lms_config,
            ),
        )

        two_stacked_lms_eval_config = copy.deepcopy(two_stacked_constrained_config)
        two_stacked_lms_eval_config.update(
            experiment_args=ExperimentArgs(
                do_train=False,
                min_lms_match=1,
                n_eval_epochs=2,
                model_name_or_path=self.output_dir / "pretrained",
            ),
            logging_config=LoggingConfig(
                output_dir=self.output_dir,
                python_log_level="INFO",
            ),
            eval_env_interface_args=EnvironmentInterfacePerObjectEvalArgs(
                object_names=["capsule3DSolid"],
                object_init_sampler=PredefinedObjectInitializer(),
                parent_to_child_mapping={
                    "capsule3DSolid": "capsule3DSolid",
                    "cubeSolid": "cubeSolid",
                },
            ),
        )

        self.two_lms_heterarchy_config = two_lms_heterarchy_config
        self.two_stacked_constrained_config = two_stacked_constrained_config
        self.two_stacked_semisupervised_lms_config = (
            two_stacked_semisupervised_lms_config
        )
        self.two_stacked_lms_eval_config = two_stacked_lms_eval_config
=======
        self.output_dir = tempfile.mkdtemp()
        self.model_path = Path(self.output_dir) / "pretrained"

        with hydra.initialize(version_base=None, config_path="../../conf"):
            self.two_lms_heterarchy_cfg = hydra.compose(
                config_name="test",
                overrides=[
                    "test=hierarchy/two_lms_heterarchy",
                    f"test.config.logging.output_dir={self.output_dir}",
                ],
            )
            self.two_lms_constrained_cfg = hydra.compose(
                config_name="test",
                overrides=[
                    "test=hierarchy/two_lms_constrained",
                    f"test.config.logging.output_dir={self.output_dir}",
                ],
            )
            self.two_lms_semisupervised_cfg = hydra.compose(
                config_name="test",
                overrides=[
                    "test=hierarchy/two_lms_semisupervised",
                    f"test.config.logging.output_dir={self.output_dir}",
                    f"test.config.model_name_or_path={self.model_path}",
                ],
            )
            self.two_lms_eval_cfg = hydra.compose(
                config_name="test",
                overrides=[
                    "test=hierarchy/two_lms_eval",
                    f"test.config.logging.output_dir={self.output_dir}",
                    f"test.config.model_name_or_path={self.model_path}",
                ],
            )
>>>>>>> 41b1f707

    def tearDown(self):
        """Code that gets executed after every test."""
        shutil.rmtree(self.output_dir)

    def test_two_lm_heterarchy_experiment(self):
        """Test two LMs stacked on top of each other.

        LM0 receives input from SM0
        LM1 receives input from SM1 and LM0

        LM0 can store smaller models at a higher resolution and receives higher
        frequency input from SM0.
        LM1 can store larger models and a lower resolution and receives lower frequency
        input from SM1. It also receives input from LM0 once this one has a high
        confidence hypothesis.

        What happens in this experiment:
        Episodes 0-3: Both LMs have no_match and add a new model to memory.
        Episode 4: Both LMs recognize object 0 correctly and update their models.
        Episode 5: LM0 recognizes cubeSolid (new_object0) and updates its memory. LM1
            reaches a time out and does not update its memory (but has correct mlh).
        Evaluation:
            In each episode LM0 first recognizes the correct object. Since LM1 gets such
            low frequency input and stores very few points in its models it reaches
            no_match.

        NOTE: LM1 usually reaches no_match even if it knows about the object already. I
        think this is because for the first few observations it does not store features
        from LM0 yet. This would be different with a longer exploration phase that
        builds a full model of the object.

        NOTE: This test tests a lot of different things. We could split it up into many
        separate tests and test each aspect independently. However, this would increase
        computational cost since for many tests (like extending a graph correctly or
        getting the LM input) several episodes need to be run first (to build up graphs
        from which the object can be recognized in the first place). We could use mock
        data and test the LM in isolation like we already do in some places but we
        would still want to test the whole pipeline at least once. So why not make use
        of this longer run if we already have it? Maybe in the future we want to change
        this but this is my current reasoning.
        """
        exp = hydra.utils.instantiate(self.two_lms_heterarchy_cfg.test)
        with exp:
            exp.train()
            output_dir = Path(exp.output_dir)
            train_stats = pd.read_csv(output_dir / "train_stats.csv")
            self.check_hierarchical_lm_train_results(train_stats)

            models = load_models_from_dir(output_dir)
            self.check_hierarchical_models(models)

            exp.evaluate()
            eval_stats = pd.read_csv(output_dir / "eval_stats.csv")
            self.check_hierarchical_lm_eval_results(eval_stats)

    def test_semisupervised_stacked_lms_experiment(self):
        """Test two LMs stacked on top of each other with semisupervised learning.

        First, both LMs learn with supervision. Then, we remove the supervision for LM_0
        and only supervised LM_1 to learn a compositional object.
        Last, we load the learned models and evaluate on them.

        NOTE: It's not ideal to test compositional scenarios since we don't have access
        to compositional objects in the unit tests. So we are pretending that the cube
        and capsule are compositional and extending the graphs with the classification
        from LM_0 of the same object.

        NOTE: This test also implicitly tests a bunch of other things, such as:
        - Extending grid object models after loading them
        - Extending a graph with a new input channel
        - logging prediction errors
        """
        exp = hydra.utils.instantiate(self.two_lms_constrained_cfg.test)
        with exp:
            exp.model.set_experiment_mode("train")
            exp.train()
            # check that both LMs have learned both objects.
            for lm_idx, lm in enumerate(exp.model.learning_modules):
                learned_objects = lm.get_all_known_object_ids()
                self.assertIn(
                    "capsule3DSolid",
                    learned_objects,
                    f"capsule3DSolid not in learned objects for LM {lm_idx}. "
                    f"Learned objects: {learned_objects}",
                )
                self.assertIn(
                    "cubeSolid",
                    learned_objects,
                    f"cubeSolid not in learned objects for LM {lm_idx}. Learned "
                    f"objects: {learned_objects}",
                )

        exp = hydra.utils.instantiate(self.two_lms_semisupervised_cfg.test)
        with exp:
            exp.model.set_experiment_mode("train")
            # check that models for both objects are loaded into memory correctly.
            for lm_idx, lm in enumerate(exp.model.learning_modules):
                for object_id in ["capsule3DSolid", "cubeSolid"]:
                    self.assertIn(
                        object_id,
                        lm.graph_memory.get_all_models_in_memory(),
                    )
                    # check that the correct input channel is present.
                    loaded_graph = lm.graph_memory.get_graph(graph_id=object_id)
                    self.assertIn(f"patch_{lm_idx}", loaded_graph.keys())
                    # check that it is of type GridObjectModel.
                    self.assertIsInstance(
                        loaded_graph[f"patch_{lm_idx}"], GridObjectModel
                    )
            lm_0_memory_before_learning = exp.model.learning_modules[
                0
            ].graph_memory.get_all_models_in_memory()
            exp.train()
            # check that LM_0 models were not updated
            for object_id in ["capsule3DSolid", "cubeSolid"]:
                updated_graph = exp.model.learning_modules[0].graph_memory.get_graph(
                    graph_id=object_id
                )
                self.assertEqual(updated_graph, lm_0_memory_before_learning[object_id])
            # check that LM_1 models now contain learning_module_0 input channel.
            # TODO: also get it to recognize cubeSolid
            for object_id in ["capsule3DSolid"]:
                updated_graph = exp.model.learning_modules[1].graph_memory.get_graph(
                    graph_id=object_id
                )
                self.assertIn(
                    "learning_module_0",
                    updated_graph.keys(),
                    f"learning_module_0 not in updated graph for {object_id}. Updated "
                    f"graph: {updated_graph} with keys: {updated_graph.keys()}",
                )

        exp = hydra.utils.instantiate(self.two_lms_eval_cfg.test)
        with exp:
            exp.evaluate()
<<<<<<< HEAD
            pprint("... loading and checking eval statistics...")
            eval_stats = pd.read_csv(Path(exp.output_dir) / "eval_stats.csv")
=======
            eval_stats = pd.read_csv(os.path.join(exp.output_dir, "eval_stats.csv"))
>>>>>>> 41b1f707
            episode = 0
            num_lms = len(exp.model.learning_modules)
            for lm_id in range(num_lms):
                self.assertIn(
                    eval_stats["primary_performance"][episode * 2 + lm_id],
                    ["correct", "correct_mlh"],
                    f"LM {lm_id} did not recognize the object on first episode.",
                )
            episode = 1
            for lm_id in range(num_lms):
                self.assertEqual(
                    "no_match",
                    eval_stats["primary_performance"][episode * 2 + lm_id],
                    "LMs should not recognize object on second episode as it is a "
                    "previously unseen view.",
                )
            # check that prediction errors are logged
            self.assertIn(
                "episode_avg_prediction_error",
                eval_stats.columns,
                "Prediction error is not logged.",
            )


if __name__ == "__main__":
    unittest.main()<|MERGE_RESOLUTION|>--- conflicted
+++ resolved
@@ -7,18 +7,6 @@
 # license that can be found in the LICENSE file or at
 # https://opensource.org/licenses/MIT.
 
-<<<<<<< HEAD
-import copy
-import shutil
-import tempfile
-import unittest
-from pathlib import Path
-from pprint import pprint
-
-import numpy as np
-import pandas as pd
-=======
->>>>>>> 41b1f707
 import pytest
 
 pytest.importorskip(
@@ -47,200 +35,8 @@
         """Code that gets executed before every test."""
         super().setUp()
 
-<<<<<<< HEAD
         self.output_dir = Path(tempfile.mkdtemp())
-
-        base = dict(
-            experiment_class=MontyObjectRecognitionExperiment,
-            experiment_args=ExperimentArgs(
-                max_train_steps=30, max_eval_steps=30, max_total_steps=60
-            ),
-            logging_config=LoggingConfig(output_dir=self.output_dir),
-            monty_config=PatchAndViewMontyConfig(
-                monty_args=MontyArgs(num_exploratory_steps=20)
-            ),
-            env_interface_config=PatchViewFinderMountHabitatEnvInterfaceConfig(
-                env_init_args=EnvInitArgsPatchViewMount(data_path=None).__dict__,
-            ),
-            train_env_interface_class=ED.InformedEnvironmentInterface,
-            train_env_interface_args=EnvironmentInterfacePerObjectTrainArgs(
-                object_names=["capsule3DSolid", "cubeSolid"],
-                object_init_sampler=PredefinedObjectInitializer(),
-            ),
-            eval_env_interface_class=ED.InformedEnvironmentInterface,
-            eval_env_interface_args=EnvironmentInterfacePerObjectEvalArgs(
-                object_names=["capsule3DSolid"],
-                object_init_sampler=PredefinedObjectInitializer(),
-            ),
-        )
-
-        two_stacked_lms_config = dict(
-            learning_module_0=dict(
-                learning_module_class=EvidenceGraphLM,
-                learning_module_args=dict(
-                    max_match_distance=0.001,
-                    tolerances={
-                        "patch_0": {
-                            "hsv": np.array([0.1, 1, 1]),
-                            "principal_curvatures_log": np.ones(2),
-                        }
-                    },
-                    feature_weights={},
-                    max_graph_size=0.2,
-                    num_model_voxels_per_dim=50,
-                    max_nodes_per_graph=50,
-                ),
-            ),
-            learning_module_1=dict(
-                learning_module_class=EvidenceGraphLM,
-                learning_module_args=dict(
-                    max_match_distance=0.001,
-                    tolerances={
-                        "patch_1": {
-                            "hsv": np.array([0.1, 1, 1]),
-                            "principal_curvatures_log": np.ones(2),
-                        },
-                        # object Id currently is an int representation of the strings
-                        # in the object label so we keep this tolerance high. This is
-                        # just until we have added a way to encode object ID with some
-                        # real similarity measure.
-                        "learning_module_0": {"object_id": 1},
-                    },
-                    feature_weights={"learning_module_0": {"object_id": 1}},
-                    max_graph_size=0.3,
-                    num_model_voxels_per_dim=50,
-                    max_nodes_per_graph=50,
-                ),
-            ),
-        )
-
-        two_lms_heterarchy_config = copy.deepcopy(base)
-        two_lms_heterarchy_config.update(
-            experiment_args=ExperimentArgs(
-                max_train_steps=30,
-                max_eval_steps=30,
-                max_total_steps=60,
-                min_lms_match=2,
-            ),
-            monty_config=TwoLMStackedMontyConfig(
-                monty_args=MontyArgs(num_exploratory_steps=100, min_train_steps=3),
-                learning_module_configs=two_stacked_lms_config,
-            ),
-            env_interface_config=TwoLMStackedDistantMountHabitatEnvInterfaceConfig(
-                env_init_args=EnvInitArgsTwoLMDistantStackedMount(
-                    data_path=None
-                ).__dict__,
-            ),
-        )
-
-        two_stacked_constrained_lms_config = dict(
-            learning_module_0=dict(
-                learning_module_class=EvidenceGraphLM,
-                learning_module_args=dict(
-                    max_match_distance=0.001,
-                    tolerances={
-                        "patch_0": {
-                            "hsv": np.array([0.1, 1, 1]),
-                            "principal_curvatures_log": np.ones(2),
-                        }
-                    },
-                    feature_weights={},
-                    max_graph_size=0.3,
-                    num_model_voxels_per_dim=200,
-                    max_nodes_per_graph=2000,
-                    object_evidence_threshold=20,
-                ),
-            ),
-            learning_module_1=dict(
-                learning_module_class=EvidenceGraphLM,
-                learning_module_args=dict(
-                    max_match_distance=0.001,
-                    tolerances={
-                        "patch_1": {
-                            "hsv": np.array([0.1, 1, 1]),
-                            "principal_curvatures_log": np.ones(2),
-                        },
-                        "learning_module_0": {"object_id": 1},
-                    },
-                    feature_weights={"learning_module_0": {"object_id": 1}},
-                    max_graph_size=0.4,
-                    num_model_voxels_per_dim=200,
-                    max_nodes_per_graph=2000,
-                ),
-            ),
-        )
-
-        two_stacked_constrained_config = copy.deepcopy(base)
-        two_stacked_constrained_config.update(
-            experiment_args=SupervisedPretrainingExperimentArgs(
-                max_train_steps=30,
-                max_eval_steps=30,
-                max_total_steps=60,
-            ),
-            logging_config=PretrainLoggingConfig(
-                output_dir=self.output_dir,
-                python_log_level="INFO",
-            ),
-            experiment_class=MontySupervisedObjectPretrainingExperiment,
-            monty_config=TwoLMStackedMontyConfig(
-                monty_args=MontyArgs(num_exploratory_steps=50),
-                learning_module_configs=two_stacked_constrained_lms_config,
-            ),
-            env_interface_config=TwoLMStackedDistantMountHabitatEnvInterfaceConfig(
-                env_init_args=EnvInitArgsTwoLMDistantStackedMount(
-                    data_path=None,
-                ).__dict__,
-            ),
-        )
-
-        two_stacked_semisupervised_lms_config = copy.deepcopy(
-            two_stacked_constrained_config
-        )
-        two_stacked_semisupervised_lms_config.update(
-            experiment_args=SupervisedPretrainingExperimentArgs(
-                supervised_lm_ids=["learning_module_1"],
-                min_lms_match=2,
-                model_name_or_path=self.output_dir / "pretrained",
-            ),
-            monty_config=TwoLMStackedMontyConfig(
-                # set min_train_steps to 200 to send more observations to LM_1 after
-                # LM_0 has recognized the object.
-                monty_args=MontyArgs(min_train_steps=200, num_exploratory_steps=0),
-                learning_module_configs=two_stacked_constrained_lms_config,
-            ),
-        )
-
-        two_stacked_lms_eval_config = copy.deepcopy(two_stacked_constrained_config)
-        two_stacked_lms_eval_config.update(
-            experiment_args=ExperimentArgs(
-                do_train=False,
-                min_lms_match=1,
-                n_eval_epochs=2,
-                model_name_or_path=self.output_dir / "pretrained",
-            ),
-            logging_config=LoggingConfig(
-                output_dir=self.output_dir,
-                python_log_level="INFO",
-            ),
-            eval_env_interface_args=EnvironmentInterfacePerObjectEvalArgs(
-                object_names=["capsule3DSolid"],
-                object_init_sampler=PredefinedObjectInitializer(),
-                parent_to_child_mapping={
-                    "capsule3DSolid": "capsule3DSolid",
-                    "cubeSolid": "cubeSolid",
-                },
-            ),
-        )
-
-        self.two_lms_heterarchy_config = two_lms_heterarchy_config
-        self.two_stacked_constrained_config = two_stacked_constrained_config
-        self.two_stacked_semisupervised_lms_config = (
-            two_stacked_semisupervised_lms_config
-        )
-        self.two_stacked_lms_eval_config = two_stacked_lms_eval_config
-=======
-        self.output_dir = tempfile.mkdtemp()
-        self.model_path = Path(self.output_dir) / "pretrained"
+        self.model_path = self.output_dir / "pretrained"
 
         with hydra.initialize(version_base=None, config_path="../../conf"):
             self.two_lms_heterarchy_cfg = hydra.compose(
@@ -273,7 +69,6 @@
                     f"test.config.model_name_or_path={self.model_path}",
                 ],
             )
->>>>>>> 41b1f707
 
     def tearDown(self):
         """Code that gets executed after every test."""
@@ -410,12 +205,7 @@
         exp = hydra.utils.instantiate(self.two_lms_eval_cfg.test)
         with exp:
             exp.evaluate()
-<<<<<<< HEAD
-            pprint("... loading and checking eval statistics...")
             eval_stats = pd.read_csv(Path(exp.output_dir) / "eval_stats.csv")
-=======
-            eval_stats = pd.read_csv(os.path.join(exp.output_dir, "eval_stats.csv"))
->>>>>>> 41b1f707
             episode = 0
             num_lms = len(exp.model.learning_modules)
             for lm_id in range(num_lms):
