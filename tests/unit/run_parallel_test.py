--- conflicted
+++ resolved
@@ -33,96 +33,10 @@
 
 class RunParallelTest(unittest.TestCase):
     def setUp(self):
-<<<<<<< HEAD
         self.output_dir = Path(tempfile.mkdtemp())
-        self.train_rotations = [[0.0, 0.0, 0.0], [0.0, 45.0, 0.0], [0.0, 135.0, 0.0]]
-        self.eval_rotations = [[0.0, 30.0, 0.0], [0.0, 60.0, 0.0], [0.0, 90.0, 0.0]]
-        self.supervised_pre_training = dict(
-            experiment_class=MontySupervisedObjectPretrainingExperiment,
-            experiment_args=SupervisedPretrainingExperimentArgs(
-                n_train_epochs=len(self.train_rotations),
-            ),
-            logging_config=PretrainLoggingConfig(output_dir=self.output_dir),
-            monty_config=PatchAndViewMontyConfig(
-                motor_system_config=MotorSystemConfigFixed(),
-                monty_args=MontyArgs(num_exploratory_steps=10),
-                learning_module_configs=dict(
-                    learning_module_0=dict(
-                        learning_module_class=DisplacementGraphLM,
-                        learning_module_args=dict(
-                            k=5,
-                            match_attribute="displacement",
-                        ),
-                    )
-                ),
-            ),
-            env_interface_config=PatchViewFinderMountHabitatEnvInterfaceConfig(
-                env_init_args=EnvInitArgsPatchViewMount(data_path=None).__dict__,
-            ),
-            train_env_interface_class=ED.InformedEnvironmentInterface,
-            train_env_interface_args=EnvironmentInterfacePerObjectTrainArgs(
-                object_names=["capsule3DSolid", "cubeSolid"],
-                object_init_sampler=PredefinedObjectInitializer(
-                    rotations=self.train_rotations
-                ),
-            ),
-            eval_env_interface_class=ED.InformedEnvironmentInterface,
-            eval_env_interface_args=EnvironmentInterfacePerObjectEvalArgs(
-                object_names=[],
-                object_init_sampler=PredefinedObjectInitializer(),
-            ),
-        )
-
-        self.eval_config = copy.deepcopy(self.supervised_pre_training)
-        self.eval_config.update(
-            experiment_class=MontyObjectRecognitionExperiment,
-            logging_config=LoggingConfig(output_dir=self.output_dir / "eval"),
-            experiment_args=ExperimentArgs(
-                do_eval=True,
-                do_train=False,
-                # Tests the usual case: n_eval_epochs = len(eval_rotations)
-                n_eval_epochs=len(self.eval_rotations),
-                model_name_or_path=self.output_dir / "pretrained",
-            ),
-            eval_env_interface_args=EnvironmentInterfacePerObjectEvalArgs(
-                object_names=["capsule3DSolid", "cubeSolid"],
-                object_init_sampler=PredefinedObjectInitializer(
-                    rotations=self.eval_rotations
-                ),
-            ),
-            monty_config=PatchAndViewMontyConfig(
-                motor_system_config=MotorSystemConfigFixed(),
-                monty_args=MontyArgs(num_exploratory_steps=10),
-                learning_module_configs=dict(
-                    learning_module_0=dict(
-                        learning_module_class=DisplacementGraphLM,
-                        learning_module_args=dict(
-                            k=5,
-                            match_attribute="displacement",
-                        ),
-                    )
-                ),
-            ),
-        )
-
-        # This tests that parallel code can handle n_eval_epochs < len(rotations)
-        self.eval_config_lt = copy.deepcopy(self.eval_config)
-        self.eval_config_lt["experiment_args"].n_eval_epochs = 2
-        self.output_dir_lt = self.output_dir / "lt"
-        self.eval_config_lt["logging_config"].output_dir = self.output_dir_lt
-        os.makedirs(self.eval_config_lt["logging_config"].output_dir)
-
-        # This tests that parallel code can handle n_eval_epochs > len(rotations)
-        self.eval_config_gt = copy.deepcopy(self.eval_config)
-        self.eval_config_gt["experiment_args"].n_eval_epochs = 4
-        self.output_dir_gt = self.output_dir / "gt"
-        self.eval_config_gt["logging_config"].output_dir = self.output_dir_gt
-        os.makedirs(self.eval_config_gt["logging_config"].output_dir)
-=======
-        self.output_dir = tempfile.mkdtemp()
 
         def hydra_config(
-            test_name: str, output_dir: str, model_name_or_path: str | None = None
+            test_name: str, output_dir: Path, model_name_or_path: Path | None = None
         ) -> DictConfig:
             overrides = [
                 f"experiment=test/{test_name}",
@@ -144,16 +58,15 @@
             )
             self.eval_cfg = hydra_config(
                 "eval",
-                output_dir=os.path.join(self.output_dir, "eval"),
-                model_name_or_path=os.path.join(self.output_dir, "pretrained"),
+                output_dir=self.output_dir / "eval",
+                model_name_or_path=self.output_dir / "pretrained",
             )
             self.eval_lt_cfg = hydra_config(
-                "eval_lt", os.path.join(self.output_dir, "lt")
+                "eval_lt", self.output_dir / "lt"
             )
             self.eval_gt_cfg = hydra_config(
-                "eval_gt", os.path.join(self.output_dir, "gt")
-            )
->>>>>>> 41b1f707
+                "eval_gt", self.output_dir / "gt"
+            )
 
     def check_reproducibility_logs(self, serial_repro_dir, parallel_repro_dir):
         s_param_files = sorted(serial_repro_dir.glob("*target*"))
@@ -195,22 +108,11 @@
         # Compare results
         ###
         parallel_model = torch.load(
-<<<<<<< HEAD
             self.output_dir
             / "unittest_supervised_pre_training"
+            / self.supervised_pre_training_cfg.experiment.config.logging.run_name
             / "pretrained"
             / "model.pt"
-=======
-            os.path.join(
-                self.output_dir,
-                self.supervised_pre_training_cfg.experiment.config.logging.run_name,
-                "pretrained",
-                "model.pt",
-            )
-        )
-        serial_model = torch.load(
-            os.path.join(self.output_dir, "pretrained", "model.pt")
->>>>>>> 41b1f707
         )
         serial_model = torch.load(self.output_dir / "pretrained" / "model.pt")
 
@@ -251,20 +153,13 @@
         OmegaConf.clear_resolvers()  # main will re-register resolvers
         main(self.eval_cfg)
 
-<<<<<<< HEAD
+        ###
+        # Compare results
+        ###
         eval_dir = self.output_dir / "eval"
-        parallel_eval_dir = eval_dir / "unittest_eval_eq"
+        parallel_eval_dir = eval_dir / "test_eval"
         serial_repro_dir = eval_dir / "reproduce_episode_data"
         parallel_repro_dir = parallel_eval_dir / "reproduce_episode_data"
-=======
-        ###
-        # Compare results
-        ###
-        eval_dir = os.path.join(self.output_dir, "eval")
-        parallel_eval_dir = os.path.join(eval_dir, "test_eval")
-        serial_repro_dir = os.path.join(eval_dir, "reproduce_episode_data")
-        parallel_repro_dir = os.path.join(parallel_eval_dir, "reproduce_episode_data")
->>>>>>> 41b1f707
 
         # Check that reproducibility logger has same files for both
         self.check_reproducibility_logs(serial_repro_dir, parallel_repro_dir)
@@ -300,19 +195,10 @@
         OmegaConf.clear_resolvers()  # main will re-register resolvers
         main(self.eval_lt_cfg)
 
-<<<<<<< HEAD
-        eval_dir_lt = self.output_dir_lt
-        parallel_eval_dir_lt = eval_dir_lt / "unittest_eval_lt"
+        eval_dir_lt = self.output_dir / "lt"
+        parallel_eval_dir_lt = eval_dir_lt / "test_eval_lt"
         serial_repro_dir_lt = eval_dir_lt / "reproduce_episode_data"
         parallel_repro_dir_lt = parallel_eval_dir_lt / "reproduce_episode_data"
-=======
-        eval_dir_lt = os.path.join(self.output_dir, "lt")
-        parallel_eval_dir_lt = os.path.join(eval_dir_lt, "test_eval_lt")
-        serial_repro_dir_lt = os.path.join(eval_dir_lt, "reproduce_episode_data")
-        parallel_repro_dir_lt = os.path.join(
-            parallel_eval_dir_lt, "reproduce_episode_data"
-        )
->>>>>>> 41b1f707
 
         # Check that reproducibility logger has same files for both
         self.check_reproducibility_logs(serial_repro_dir_lt, parallel_repro_dir_lt)
@@ -339,19 +225,10 @@
         OmegaConf.clear_resolvers()  # main will re-register resolvers
         main(self.eval_gt_cfg)
 
-<<<<<<< HEAD
-        eval_dir_gt = self.output_dir_gt
-        parallel_eval_dir_gt = eval_dir_gt / "unittest_eval_gt"
+        eval_dir_gt = self.output_dir / "gt"
+        parallel_eval_dir_gt = eval_dir_gt / "test_eval_gt"
         serial_repro_dir_gt = eval_dir_gt / "reproduce_episode_data"
         parallel_repro_dir_gt = parallel_eval_dir_gt / "reproduce_episode_data"
-=======
-        eval_dir_gt = os.path.join(self.output_dir, "gt")
-        parallel_eval_dir_gt = os.path.join(eval_dir_gt, "test_eval_gt")
-        serial_repro_dir_gt = os.path.join(eval_dir_gt, "reproduce_episode_data")
-        parallel_repro_dir_gt = os.path.join(
-            parallel_eval_dir_gt, "reproduce_episode_data"
-        )
->>>>>>> 41b1f707
 
         # Check that reproducibility logger has same files for both
         self.check_reproducibility_logs(serial_repro_dir_gt, parallel_repro_dir_gt)
