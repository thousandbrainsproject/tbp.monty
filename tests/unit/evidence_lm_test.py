--- conflicted
+++ resolved
@@ -286,23 +286,14 @@
         with exp:
             # self.exp.model.set_experiment_mode("eval")
             exp.train()
-<<<<<<< HEAD
-            pprint("...loading and checking train statistics...")
-
-            train_stats = pd.read_csv(exp.output_dir / "train_stats.csv")
-=======
-            train_stats = pd.read_csv(os.path.join(exp.output_dir, "train_stats.csv"))
->>>>>>> 41b1f707
+
+            output_dir = Path(exp.output_dir)
+            train_stats = pd.read_csv(output_dir / "train_stats.csv")
             self.check_train_results(train_stats)
             exp.evaluate()
 
-<<<<<<< HEAD
-        pprint("...loading and checking eval statistics...")
-        eval_stats = pd.read_csv(exp.output_dir / "eval_stats.csv")
-
-=======
-        eval_stats = pd.read_csv(os.path.join(exp.output_dir, "eval_stats.csv"))
->>>>>>> 41b1f707
+        eval_stats = pd.read_csv(output_dir / "eval_stats.csv")
+
         self.check_eval_results(eval_stats)
         for key in [
             "possible_rotations",
@@ -415,12 +406,8 @@
         exp = hydra.utils.instantiate(self.evidence_times_out_cfg.test)
         with exp:
             exp.train()
-<<<<<<< HEAD
-            pprint("...check time out logging...")
-            train_stats = pd.read_csv(exp.output_dir / "train_stats.csv")
-=======
-            train_stats = pd.read_csv(os.path.join(exp.output_dir, "train_stats.csv"))
->>>>>>> 41b1f707
+            output_dir = Path(exp.output_dir)
+            train_stats = pd.read_csv(output_dir / "train_stats.csv")
             self.assertEqual(
                 train_stats["individual_ts_performance"][0],
                 "no_match",
@@ -458,12 +445,7 @@
 
             exp.evaluate()
 
-<<<<<<< HEAD
-        pprint("...loading and checking eval statistics...")
-        eval_stats = pd.read_csv(exp.output_dir / "eval_stats.csv")
-=======
-        eval_stats = pd.read_csv(os.path.join(exp.output_dir, "eval_stats.csv"))
->>>>>>> 41b1f707
+        eval_stats = pd.read_csv(output_dir / "eval_stats.csv")
         for i in range(3):
             self.assertEqual(
                 eval_stats["individual_ts_performance"][i],
@@ -493,12 +475,8 @@
                 exp.post_episode(last_step)
             exp.post_epoch()
 
-<<<<<<< HEAD
-        pprint("...checking run stats...")
-        train_stats = pd.read_csv(exp.output_dir / "train_stats.csv")
-=======
-        train_stats = pd.read_csv(os.path.join(exp.output_dir, "train_stats.csv"))
->>>>>>> 41b1f707
+        output_dir = Path(exp.output_dir)
+        train_stats = pd.read_csv(output_dir / "train_stats.csv")
         for i in [0, 1]:
             self.assertEqual(
                 train_stats["primary_performance"][i],
@@ -537,24 +515,14 @@
         exp = hydra.utils.instantiate(self.uniform_initial_poses_cfg.test)
         with exp:
             exp.train()
-<<<<<<< HEAD
-            pprint("...loading and checking train statistics...")
-
-            train_stats = pd.read_csv(exp.output_dir / "train_stats.csv")
-=======
-            train_stats = pd.read_csv(os.path.join(exp.output_dir, "train_stats.csv"))
->>>>>>> 41b1f707
+            output_dir = Path(exp.output_dir)
+            train_stats = pd.read_csv(output_dir / "train_stats.csv")
             print(train_stats)
             self.check_train_results(train_stats)
             exp.evaluate()
 
-<<<<<<< HEAD
-        pprint("...loading and checking eval statistics...")
-        eval_stats = pd.read_csv(exp.output_dir / "eval_stats.csv")
-
-=======
-        eval_stats = pd.read_csv(os.path.join(exp.output_dir, "eval_stats.csv"))
->>>>>>> 41b1f707
+        eval_stats = pd.read_csv(output_dir / "eval_stats.csv")
+
         self.check_eval_results(eval_stats)
 
     def test_fixed_initial_poses(self):
@@ -562,24 +530,13 @@
         exp = hydra.utils.instantiate(self.fixed_possible_poses_cfg.test)
         with exp:
             exp.train()
-<<<<<<< HEAD
-            pprint("...loading and checking train statistics...")
-
-            train_stats = pd.read_csv(exp.output_dir / "train_stats.csv")
-=======
-            train_stats = pd.read_csv(os.path.join(exp.output_dir, "train_stats.csv"))
->>>>>>> 41b1f707
+            output_dir = Path(exp.output_dir)
+            train_stats = pd.read_csv(output_dir / "train_stats.csv")
             print(train_stats)
             self.check_train_results(train_stats)
             exp.evaluate()
 
-<<<<<<< HEAD
-        pprint("...loading and checking eval statistics...")
-        eval_stats = pd.read_csv(exp.output_dir / "eval_stats.csv")
-
-=======
-        eval_stats = pd.read_csv(os.path.join(exp.output_dir, "eval_stats.csv"))
->>>>>>> 41b1f707
+        eval_stats = pd.read_csv(output_dir / "eval_stats.csv")
         self.check_eval_results(eval_stats)
 
     def test_symmetry_recognition(self):
@@ -1145,23 +1102,12 @@
         exp = hydra.utils.instantiate(self.no_features_cfg.test)
         with exp:
             exp.train()
-<<<<<<< HEAD
-            pprint("...loading and checking train statistics...")
-
-            train_stats = pd.read_csv(exp.output_dir / "train_stats.csv")
-=======
-            train_stats = pd.read_csv(os.path.join(exp.output_dir, "train_stats.csv"))
->>>>>>> 41b1f707
+            output_dir = Path(exp.output_dir)
+            train_stats = pd.read_csv(output_dir / "train_stats.csv")
             self.check_train_results(train_stats)
             exp.evaluate()
 
-<<<<<<< HEAD
-        pprint("...loading and checking eval statistics...")
-        eval_stats = pd.read_csv(exp.output_dir / "eval_stats.csv")
-
-=======
-        eval_stats = pd.read_csv(os.path.join(exp.output_dir, "eval_stats.csv"))
->>>>>>> 41b1f707
+        eval_stats = pd.read_csv(output_dir / "eval_stats.csv")
         self.check_eval_results(eval_stats)
 
     def test_5lm_evidence_experiment(self):
@@ -1170,7 +1116,8 @@
         with exp:
             exp.train()
 
-            train_stats = pd.read_csv(exp.output_dir / "train_stats.csv")
+            output_dir = Path(exp.output_dir)
+            train_stats = pd.read_csv(output_dir / "train_stats.csv")
             print(train_stats)
             self.check_train_results(train_stats, num_lms=5)
 
@@ -1179,24 +1126,14 @@
             for _ in range(exp.n_eval_epochs):
                 exp.run_epoch()
             exp.logger_handler.post_eval(exp.logger_args)
-<<<<<<< HEAD
-            pprint("...loading and checking eval statistics...")
-            eval_stats = pd.read_csv(exp.output_dir / "eval_stats.csv")
-=======
-            eval_stats = pd.read_csv(os.path.join(exp.output_dir, "eval_stats.csv"))
->>>>>>> 41b1f707
+            eval_stats = pd.read_csv(output_dir / "eval_stats.csv")
             self.check_eval_results(eval_stats, num_lms=5)
 
             for lm in exp.model.learning_modules:
                 lm.max_match_distance = 0.01
             exp.evaluate()
 
-<<<<<<< HEAD
-        pprint("...loading and checking eval statistics...")
-        eval_stats = pd.read_csv(exp.output_dir / "eval_stats.csv")
-=======
-        eval_stats = pd.read_csv(os.path.join(exp.output_dir, "eval_stats.csv"))
->>>>>>> 41b1f707
+        eval_stats = pd.read_csv(output_dir / "eval_stats.csv")
 
         self.check_eval_results(eval_stats, num_lms=5)
 
@@ -1206,19 +1143,15 @@
         with exp:
             exp.train()
 
-            train_stats = pd.read_csv(exp.output_dir / "train_stats.csv")
+            output_dir = Path(exp.output_dir)
+            train_stats = pd.read_csv(output_dir / "train_stats.csv")
             self.check_multilm_train_results(train_stats, num_lms=5, min_done=3)
             # Same as in previous test we make it a bit more difficult during eval
             for lm in exp.model.learning_modules:
                 lm.max_match_distance = 0.01
             exp.evaluate()
 
-<<<<<<< HEAD
-        pprint("...loading and checking eval statistics...")
-        eval_stats = pd.read_csv(exp.output_dir / "eval_stats.csv")
-=======
-        eval_stats = pd.read_csv(os.path.join(exp.output_dir, "eval_stats.csv"))
->>>>>>> 41b1f707
+        eval_stats = pd.read_csv(output_dir / "eval_stats.csv")
 
         self.check_multilm_eval_results(eval_stats, num_lms=5, min_done=3)
 
@@ -1233,7 +1166,8 @@
         exp = hydra.utils.instantiate(self.five_lm_off_object_cfg.test)
         with exp:
             exp.train()
-            train_stats = pd.read_csv(exp.output_dir / "train_stats.csv")
+            output_dir = Path(exp.output_dir)
+            train_stats = pd.read_csv(output_dir / "train_stats.csv")
             # Just checking that objects are still recognized correctly when moving off
             # the object.
             self.check_train_results(train_stats, num_lms=5)
@@ -1254,12 +1188,7 @@
 
             exp.evaluate()
 
-<<<<<<< HEAD
-        pprint("...loading and checking eval statistics...")
-        eval_stats = pd.read_csv(exp.output_dir / "eval_stats.csv")
-=======
-        eval_stats = pd.read_csv(os.path.join(exp.output_dir, "eval_stats.csv"))
->>>>>>> 41b1f707
+        eval_stats = pd.read_csv(output_dir / "eval_stats.csv")
 
         self.check_eval_results(eval_stats, num_lms=5)
 
@@ -1335,23 +1264,12 @@
         exp = hydra.utils.instantiate(self.five_lm_no_threading_cfg.test)
         with exp:
             exp.train()
-<<<<<<< HEAD
-            pprint("...loading and checking train statistics...")
-
-            train_stats = pd.read_csv(exp.output_dir / "train_stats.csv")
-=======
-            train_stats = pd.read_csv(os.path.join(exp.output_dir, "train_stats.csv"))
->>>>>>> 41b1f707
+            output_dir = Path(exp.output_dir)
+            train_stats = pd.read_csv(output_dir / "train_stats.csv")
             self.check_train_results(train_stats, num_lms=5)
             exp.evaluate()
 
-<<<<<<< HEAD
-        pprint("...loading and checking eval statistics...")
-        eval_stats = pd.read_csv(exp.output_dir / "eval_stats.csv")
-
-=======
-        eval_stats = pd.read_csv(os.path.join(exp.output_dir, "eval_stats.csv"))
->>>>>>> 41b1f707
+        eval_stats = pd.read_csv(output_dir / "eval_stats.csv")
         self.check_eval_results(eval_stats, num_lms=5)
 
     def test_can_run_with_maxnn1_5lms(self):
@@ -1362,23 +1280,12 @@
         exp = hydra.utils.instantiate(self.five_lm_maxnn1.test)
         with exp:
             exp.train()
-<<<<<<< HEAD
-            pprint("...loading and checking train statistics...")
-
-            train_stats = pd.read_csv(exp.output_dir / "train_stats.csv")
-=======
-            train_stats = pd.read_csv(os.path.join(exp.output_dir, "train_stats.csv"))
->>>>>>> 41b1f707
+            output_dir = Path(exp.output_dir)
+            train_stats = pd.read_csv(output_dir / "train_stats.csv")
             self.check_train_results(train_stats, num_lms=5)
             exp.evaluate()
 
-<<<<<<< HEAD
-        pprint("...loading and checking eval statistics...")
-        eval_stats = pd.read_csv(exp.output_dir / "eval_stats.csv")
-
-=======
-        eval_stats = pd.read_csv(os.path.join(exp.output_dir, "eval_stats.csv"))
->>>>>>> 41b1f707
+        eval_stats = pd.read_csv(output_dir / "eval_stats.csv")
         self.check_eval_results(eval_stats, num_lms=5)
 
     def test_can_run_with_bounded_evidence_5lms(self):
@@ -1386,23 +1293,12 @@
         exp = hydra.utils.instantiate(self.five_lm_bounded.test)
         with exp:
             exp.train()
-<<<<<<< HEAD
-            pprint("...loading and checking train statistics...")
-
-            train_stats = pd.read_csv(exp.output_dir / "train_stats.csv")
-=======
-            train_stats = pd.read_csv(os.path.join(exp.output_dir, "train_stats.csv"))
->>>>>>> 41b1f707
+            output_dir = Path(exp.output_dir)
+            train_stats = pd.read_csv(output_dir / "train_stats.csv")
             self.check_train_results(train_stats, num_lms=5)
             exp.evaluate()
 
-<<<<<<< HEAD
-        pprint("...loading and checking eval statistics...")
-        eval_stats = pd.read_csv(exp.output_dir / "eval_stats.csv")
-
-=======
-        eval_stats = pd.read_csv(os.path.join(exp.output_dir, "eval_stats.csv"))
->>>>>>> 41b1f707
+        eval_stats = pd.read_csv(output_dir / "eval_stats.csv")
         self.check_eval_results(eval_stats, num_lms=5)
 
     def test_noise_mixing_evidence(self):
@@ -1417,7 +1313,8 @@
         with exp:
             exp.train()
 
-            train_stats = pd.read_csv(exp.output_dir / "train_stats.csv")
+            output_dir = Path(exp.output_dir)
+            train_stats = pd.read_csv(output_dir / "train_stats.csv")
             # NOTE: This might fail if the model becomes more noise robust or
             # better able to deal with few incomplete objects in memory.
             for i in range(6):
@@ -1429,12 +1326,7 @@
                 )
             exp.evaluate()
 
-<<<<<<< HEAD
-        pprint("...loading and checking eval statistics...")
-        eval_stats = pd.read_csv(exp.output_dir / "eval_stats.csv")
-=======
-        eval_stats = pd.read_csv(os.path.join(exp.output_dir, "eval_stats.csv"))
->>>>>>> 41b1f707
+        eval_stats = pd.read_csv(output_dir / "eval_stats.csv")
         for i in range(3):
             self.assertEqual(
                 eval_stats["primary_performance"][i],
@@ -1455,13 +1347,8 @@
         with exp:
             # self.exp.model.set_experiment_mode("eval")
             exp.train()
-<<<<<<< HEAD
-            pprint("...loading and checking train statistics...")
-
-            train_stats = pd.read_csv(exp.output_dir / "train_stats.csv")
-=======
-            train_stats = pd.read_csv(os.path.join(exp.output_dir, "train_stats.csv"))
->>>>>>> 41b1f707
+            output_dir = Path(exp.output_dir)
+            train_stats = pd.read_csv(output_dir / "train_stats.csv")
             # NOTE: This might fail if the model becomes more noise robust or
             # better able to deal with few incomplete objects in memory.
             for i in range(6):
@@ -1473,12 +1360,7 @@
                 )
             exp.evaluate()
 
-<<<<<<< HEAD
-        pprint("...loading and checking eval statistics...")
-        eval_stats = pd.read_csv(exp.output_dir / "eval_stats.csv")
-=======
-        eval_stats = pd.read_csv(os.path.join(exp.output_dir, "eval_stats.csv"))
->>>>>>> 41b1f707
+        eval_stats = pd.read_csv(output_dir / "eval_stats.csv")
         for i in range(3):
             self.assertEqual(
                 eval_stats["primary_performance"][i],
